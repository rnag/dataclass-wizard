--- conflicted
+++ resolved
@@ -1803,7 +1803,6 @@
     assert e.obj_type == list
 
 
-<<<<<<< HEAD
 def test_load_with_python_3_11_regression():
     """
     This test case is to confirm intended operation with `typing.Any`
@@ -1829,7 +1828,8 @@
 
     assert item.a == {}
     assert item.b is item.c is None
-=======
+
+
 def test_with_self_referential_dataclasses_1():
     """
     Test loading JSON data, when a dataclass model has cyclic
@@ -1874,5 +1874,4 @@
     # assert that `fromdict` with a recursive, self-referential
     # input `dict` works as expected.
     a = fromdict(A, {'b': {'a': {'b': {'a': None}}}})
-    assert a == A(b=B(a=A(b=B())))
->>>>>>> 2a0f4873
+    assert a == A(b=B(a=A(b=B())))
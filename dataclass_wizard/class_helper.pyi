--- conflicted
+++ resolved
@@ -1,10 +1,6 @@
 from collections import defaultdict
 from dataclasses import Field
-<<<<<<< HEAD
-from typing import Any, Callable, Literal, overload
-=======
 from typing import Any, Callable, Literal, Sequence, overload
->>>>>>> 6493c958
 
 from .abstractions import W, AbstractLoader, AbstractDumper, AbstractParser, E, AbstractLoaderGenerator
 from .bases import META, AbstractMeta
@@ -59,17 +55,10 @@
 DATACLASS_FIELD_TO_JSON_PATH: dict[type, dict[str, PathType]] = defaultdict(dict)
 
 # V1: A cached mapping, per dataclass, of instance field name to JSON path
-<<<<<<< HEAD
-DATACLASS_FIELD_TO_ALIAS_PATH_FOR_LOAD: dict[type, dict[str, PathType]] = defaultdict(dict)
-
-# V1: A cached mapping, per dataclass, of instance field name to JSON field
-DATACLASS_FIELD_TO_ALIAS_FOR_LOAD: dict[type, dict[str, str]] = defaultdict(dict)
-=======
 DATACLASS_FIELD_TO_ALIAS_PATH_FOR_LOAD: dict[type, dict[str, Sequence[PathType]]] = defaultdict(dict)
 
 # V1: A cached mapping, per dataclass, of instance field name to JSON field
 DATACLASS_FIELD_TO_ALIAS_FOR_LOAD: dict[type, dict[str, Sequence[str]]] = defaultdict(dict)
->>>>>>> 6493c958
 
 # A cached mapping, per dataclass, of instance field name to JSON field
 DATACLASS_FIELD_TO_ALIAS: dict[type, dict[str, str]] = defaultdict(dict)
@@ -203,11 +192,7 @@
     """
 
 
-<<<<<<< HEAD
-def v1_dataclass_field_to_alias(cls: type) -> dict[str, str]: ...
-=======
 def v1_dataclass_field_to_alias(cls: type) -> dict[str, Sequence[str]]: ...
->>>>>>> 6493c958
 
 def _setup_v1_load_config_for_cls(cls: type):
     """
@@ -231,11 +216,7 @@
 
 
 def call_meta_initializer_if_needed(cls: type[W | E],
-<<<<<<< HEAD
-                                    package_name='dataclass_wizard') -> None:
-=======
                                     package_name=PACKAGE_NAME) -> None:
->>>>>>> 6493c958
     """
     Calls the Meta initializer when the inner :class:`Meta` is sub-classed.
     """
@@ -282,13 +263,6 @@
 
 def dataclass_init_field_names(cls: type) -> tuple[str, ...]:
     """Get the names of all __init__() dataclass fields"""
-<<<<<<< HEAD
-
-
-def dataclass_field_to_default(cls: type) -> dict[str, Any]:
-    """Get default values for the (optional) dataclass fields."""
-=======
->>>>>>> 6493c958
 
 
 def dataclass_field_to_default(cls: type) -> dict[str, Any]:

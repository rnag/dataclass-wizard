--- conflicted
+++ resolved
@@ -3,11 +3,7 @@
 ~~~~~~~~~~~~~~~~
 
 Lightning-fast JSON wizardry for Python dataclasses — effortless
-<<<<<<< HEAD
-serialization with no external tools required!
-=======
 serialization right out of the box!
->>>>>>> 6493c958
 
 Sample Usage:
 
@@ -123,16 +119,10 @@
 import logging
 
 from .bases_meta import LoadMeta, DumpMeta, EnvMeta
-<<<<<<< HEAD
-from .dumpers import DumpMixin, setup_default_dumper
-from .loaders import LoadMixin, setup_default_loader
-from .loader_selection import asdict, fromlist, fromdict
-=======
 from .constants import PACKAGE_NAME
 from .dumpers import DumpMixin, setup_default_dumper, asdict
 from .loaders import LoadMixin, setup_default_loader
 from .loader_selection import fromlist, fromdict
->>>>>>> 6493c958
 from .models import (env_field, json_field, json_key, path_field, skip_if_field,
                      KeyPath, Container,
                      Pattern, DatePattern, TimePattern, DateTimePattern,

--- conflicted
+++ resolved
@@ -119,17 +119,12 @@
 from .bases_meta import LoadMeta, DumpMeta
 from .dumpers import DumpMixin, setup_default_dumper, asdict
 from .loaders import LoadMixin, setup_default_loader, fromlist, fromdict
-<<<<<<< HEAD
-from .models import (json_field, json_key, Container,
-                     Pattern, DatePattern, TimePattern, DateTimePattern)
-from .environ.wizard import EnvWizard
-=======
 from .models import (json_field, json_key, path_field, skip_if_field,
                      KeyPath, Container,
                      Pattern, DatePattern, TimePattern, DateTimePattern,
                      CatchAll, SkipIf, SkipIfNone,
                      EQ, NE, LT, LE, GT, GE, IS, IS_NOT, IS_TRUTHY, IS_FALSY)
->>>>>>> a8f6a70d
+from .environ.wizard import EnvWizard
 from .property_wizard import property_wizard
 from .serial_json import JSONWizard, JSONPyWizard, JSONSerializable
 from .wizard_mixins import JSONListWizard, JSONFileWizard, TOMLWizard, YAMLWizard

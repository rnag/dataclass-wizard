import os
import sys


# Library Log Level
LOG_LEVEL = os.getenv('WIZARD_LOG_LEVEL', 'ERROR').upper()

# Current system Python version
_PY_VERSION = sys.version_info[:2]

# Check if currently running Python 3.6
PY36 = _PY_VERSION == (3, 6)

# Check if currently running Python 3.8
PY38 = _PY_VERSION == (3, 8)

# Check if currently running Python 3.8 or higher
PY38_OR_ABOVE = _PY_VERSION >= (3, 8)

# Check if currently running Python 3.9
PY39 = _PY_VERSION == (3, 9)

# Check if currently running Python 3.10 or higher
PY310_OR_ABOVE = _PY_VERSION >= (3, 10)

<<<<<<< HEAD
# Check if currently running Python 3.13 or higher
PY313_OR_ABOVE = _PY_VERSION >= (3, 13)
=======
# Check if currently running Python 3.11 or higher
PY311_OR_ABOVE = _PY_VERSION >= (3, 11)
>>>>>>> 32c5cd04

# The name of the dictionary object that contains `load` hooks for each
# object type. Also used to check if a class is a :class:`BaseLoadHook`
_LOAD_HOOKS = '__LOAD_HOOKS__'

# The name of the dictionary object that contains `dump` hooks for each
# object type. Also used to check if a class is a :class:`BaseDumpHook`
_DUMP_HOOKS = '__DUMP_HOOKS__'

# Attribute name that will be defined for single-arg alias functions and
# methods; mainly for internal use.
SINGLE_ARG_ALIAS = '__SINGLE_ARG_ALIAS__'

# Attribute name that will be defined for identity functions and methods;
# mainly for internal use.
IDENTITY = '__IDENTITY__'

# The dictionary key that identifies the tag field for a class. This is only
# set when the `tag` field or the `auto_assign_tags` flag is enabled in the
# `Meta` config for a dataclass.
#
# Note that this key can also be customized in the `Meta` config for a class,
# via the :attr:`tag_key` field.
TAG = '__tag__'<|MERGE_RESOLUTION|>--- conflicted
+++ resolved
@@ -23,13 +23,11 @@
 # Check if currently running Python 3.10 or higher
 PY310_OR_ABOVE = _PY_VERSION >= (3, 10)
 
-<<<<<<< HEAD
+# Check if currently running Python 3.11 or higher
+PY311_OR_ABOVE = _PY_VERSION >= (3, 11)
+
 # Check if currently running Python 3.13 or higher
 PY313_OR_ABOVE = _PY_VERSION >= (3, 13)
-=======
-# Check if currently running Python 3.11 or higher
-PY311_OR_ABOVE = _PY_VERSION >= (3, 11)
->>>>>>> 32c5cd04
 
 # The name of the dictionary object that contains `load` hooks for each
 # object type. Also used to check if a class is a :class:`BaseLoadHook`

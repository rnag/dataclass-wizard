import json
import logging
from dataclasses import is_dataclass, dataclass

from .abstractions import AbstractJSONWizard
from .bases_meta import BaseJSONWizardMeta, LoadMeta, DumpMeta
from .class_helper import call_meta_initializer_if_needed
<<<<<<< HEAD
from .loader_selection import asdict, fromdict, fromlist
=======
from .dumpers import asdict
from .loader_selection import fromdict, fromlist
from .type_def import dataclass_transform
>>>>>>> 6493c958
# noinspection PyProtectedMember
from .utils.dataclass_compat import _create_fn, _set_new_attribute
from .type_def import dataclass_transform


@dataclass_transform()
class JSONSerializable(AbstractJSONWizard):

    __slots__ = ()

    class Meta(BaseJSONWizardMeta):

        __slots__ = ()

        __is_inner_meta__ = True

        def __init_subclass__(cls):
            return cls._init_subclass()

    @classmethod
    def from_json(cls, string, *,
                  decoder=json.loads,
                  **decoder_kwargs):

        o = decoder(string, **decoder_kwargs)

        return fromdict(cls, o) if isinstance(o, dict) else fromlist(cls, o)

    from_list = classmethod(fromlist)

    from_dict = classmethod(fromdict)

    to_dict = asdict

    def to_json(self, *,
                encoder=json.dumps,
                **encoder_kwargs):

        return encoder(asdict(self), **encoder_kwargs)

    @classmethod
    def list_to_json(cls,
                     instances,
                     encoder=json.dumps,
                     **encoder_kwargs):

        list_of_dict = [asdict(o, cls=cls) for o in instances]

        return encoder(list_of_dict, **encoder_kwargs)

    # noinspection PyShadowingBuiltins
<<<<<<< HEAD
    def __init_subclass__(cls, str=True, debug=False,
=======
    def __init_subclass__(cls,
                          str=True,
                          debug=False,
>>>>>>> 6493c958
                          key_case=None,
                          _key_transform=None):

        super().__init_subclass__()

        load_meta_kwargs = {}

        # if not is_dataclass(cls) and not cls.__module__.startswith('dataclass_wizard.'):
        #     # Apply the `@dataclass` decorator to the class
        #     # noinspection PyMethodFirstArgAssignment
        #     cls = dataclass(cls)

        if key_case is not None:
            load_meta_kwargs['v1'] = True
            load_meta_kwargs['v1_key_case'] = key_case

        if _key_transform is not None:
            DumpMeta(key_transform=_key_transform).bind_to(cls)

        if debug:
            default_lvl = logging.DEBUG
            logging.basicConfig(level=default_lvl)
            # minimum logging level for logs by this library
            min_level = default_lvl if isinstance(debug, bool) else debug
<<<<<<< HEAD
            # set `debug_enabled` flag for the class's Meta
            load_meta_kwargs['debug_enabled'] = min_level
=======
            # set `v1_debug` flag for the class's Meta
            load_meta_kwargs['v1_debug'] = min_level
>>>>>>> 6493c958

        # Calls the Meta initializer when inner :class:`Meta` is sub-classed.
        call_meta_initializer_if_needed(cls)

        if load_meta_kwargs:
            LoadMeta(**load_meta_kwargs).bind_to(cls)

        # Add a `__str__` method to the subclass, if needed
        if str:
            _set_new_attribute(cls, '__str__', _str_fn())

        return cls


def _str_fn():
    return _create_fn('__str__',
                      ('self',),
                      ['return self.to_json(indent=2)'])


def _str_pprint_fn():
    from pprint import pformat
<<<<<<< HEAD
    def __str__(self):
        return pformat(self, width=70)
=======

    def __str__(self):
        return pformat(self, width=70)

>>>>>>> 6493c958
    return __str__


# A handy alias in case it comes in useful to anyone :)
JSONWizard = JSONSerializable


class JSONPyWizard(JSONWizard):
    """Helper for JSONWizard that ensures dumping to JSON keeps keys as-is."""

<<<<<<< HEAD
    def __init_subclass__(cls, str=True, debug=False,
=======
    # noinspection PyShadowingBuiltins
    def __init_subclass__(cls,
                          str=True,
                          debug=False,
>>>>>>> 6493c958
                          key_case=None,
                          _key_transform=None):
        """Bind child class to DumpMeta with no key transformation."""

        # Call JSONSerializable.__init_subclass__()
        # set `key_transform_with_dump` for the class's Meta
<<<<<<< HEAD
        cls = super().__init_subclass__(False, debug, key_case, 'NONE')
        # Add a `__str__` method to the subclass, if needed
        if str:
            _set_new_attribute(cls, '__str__', _str_pprint_fn())
        return cls
=======
        new_cls = super().__init_subclass__(False, debug, key_case, 'NONE')

        # Add a `__str__` method to the subclass, if needed
        if str:
            _set_new_attribute(new_cls, '__str__', _str_pprint_fn())

        return new_cls
>>>>>>> 6493c958
<|MERGE_RESOLUTION|>--- conflicted
+++ resolved
@@ -5,13 +5,10 @@
 from .abstractions import AbstractJSONWizard
 from .bases_meta import BaseJSONWizardMeta, LoadMeta, DumpMeta
 from .class_helper import call_meta_initializer_if_needed
-<<<<<<< HEAD
-from .loader_selection import asdict, fromdict, fromlist
-=======
 from .dumpers import asdict
 from .loader_selection import fromdict, fromlist
 from .type_def import dataclass_transform
->>>>>>> 6493c958
+from .loader_selection import asdict, fromdict, fromlist
 # noinspection PyProtectedMember
 from .utils.dataclass_compat import _create_fn, _set_new_attribute
 from .type_def import dataclass_transform
@@ -63,13 +60,9 @@
         return encoder(list_of_dict, **encoder_kwargs)
 
     # noinspection PyShadowingBuiltins
-<<<<<<< HEAD
-    def __init_subclass__(cls, str=True, debug=False,
-=======
     def __init_subclass__(cls,
                           str=True,
                           debug=False,
->>>>>>> 6493c958
                           key_case=None,
                           _key_transform=None):
 
@@ -94,13 +87,8 @@
             logging.basicConfig(level=default_lvl)
             # minimum logging level for logs by this library
             min_level = default_lvl if isinstance(debug, bool) else debug
-<<<<<<< HEAD
-            # set `debug_enabled` flag for the class's Meta
-            load_meta_kwargs['debug_enabled'] = min_level
-=======
             # set `v1_debug` flag for the class's Meta
             load_meta_kwargs['v1_debug'] = min_level
->>>>>>> 6493c958
 
         # Calls the Meta initializer when inner :class:`Meta` is sub-classed.
         call_meta_initializer_if_needed(cls)
@@ -123,15 +111,10 @@
 
 def _str_pprint_fn():
     from pprint import pformat
-<<<<<<< HEAD
-    def __str__(self):
-        return pformat(self, width=70)
-=======
 
     def __str__(self):
         return pformat(self, width=70)
 
->>>>>>> 6493c958
     return __str__
 
 
@@ -142,32 +125,20 @@
 class JSONPyWizard(JSONWizard):
     """Helper for JSONWizard that ensures dumping to JSON keeps keys as-is."""
 
-<<<<<<< HEAD
-    def __init_subclass__(cls, str=True, debug=False,
-=======
     # noinspection PyShadowingBuiltins
     def __init_subclass__(cls,
                           str=True,
                           debug=False,
->>>>>>> 6493c958
                           key_case=None,
                           _key_transform=None):
         """Bind child class to DumpMeta with no key transformation."""
 
         # Call JSONSerializable.__init_subclass__()
         # set `key_transform_with_dump` for the class's Meta
-<<<<<<< HEAD
-        cls = super().__init_subclass__(False, debug, key_case, 'NONE')
-        # Add a `__str__` method to the subclass, if needed
-        if str:
-            _set_new_attribute(cls, '__str__', _str_pprint_fn())
-        return cls
-=======
         new_cls = super().__init_subclass__(False, debug, key_case, 'NONE')
 
         # Add a `__str__` method to the subclass, if needed
         if str:
             _set_new_attribute(new_cls, '__str__', _str_pprint_fn())
 
-        return new_cls
->>>>>>> 6493c958
+        return new_cls
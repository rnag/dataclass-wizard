--- conflicted
+++ resolved
@@ -20,11 +20,7 @@
 from .enums import DateTimeTo, LetterCase, LetterCasePriority
 from .v1.enums import KeyAction, KeyCase
 from .environ.loaders import EnvLoader
-<<<<<<< HEAD
-from .errors import ParseError
-=======
 from .errors import ParseError, show_deprecation_warning
->>>>>>> 6493c958
 from .loader_selection import get_loader
 from .log import LOG
 from .type_def import E
@@ -136,14 +132,11 @@
             _enable_debug_mode_if_needed(cls_loader, cls.v1_debug)
 
         elif cls.debug_enabled:
-<<<<<<< HEAD
-=======
             show_deprecation_warning(
                 'debug_enabled',
                 fmt="Deprecated Meta setting {name} ({reason}).",
                 reason='Use `v1_debug` instead',
             )
->>>>>>> 6493c958
             _enable_debug_mode_if_needed(cls_loader, cls.debug_enabled)
 
         if cls.json_key_to_field is not None:
@@ -195,15 +188,6 @@
             add_for_load = field_to_alias.pop('__load__', True)
             add_for_dump = field_to_alias.pop('__dump__', True)
 
-<<<<<<< HEAD
-            if add_for_load:
-                DATACLASS_FIELD_TO_ALIAS_FOR_LOAD[dataclass].update(
-                    field_to_alias)
-
-            if add_for_dump:
-                dataclass_field_to_json_field(dataclass).update(
-                    field_to_alias)
-=======
             # Convert string values to single-element tuples
             field_to_aliases = {k: (v, ) if isinstance(v, str) else v
                               for k, v in field_to_alias.items()}
@@ -217,7 +201,6 @@
                 dataclass_field_to_json_field(dataclass).update(
                     {k: v[0] for k, v in field_to_aliases.items()}
                 )
->>>>>>> 6493c958
 
         if cls.key_transform_with_dump is not None:
             cls_dumper.transform_dataclass_field = _as_enum_safe(

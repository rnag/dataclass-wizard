"""
Ideally should be in the `bases` module, however we'll run into a Circular
Import scenario if we move it there, since the `loaders` and `dumpers` modules
both import directly from `bases`.

"""
import logging
from datetime import datetime, date
from typing import Type, Optional, Dict, Union

from .abstractions import AbstractJSONWizard
<<<<<<< HEAD
from .bases import AbstractMeta, M, AbstractEnvMeta
=======
from .bases import AbstractMeta, META
>>>>>>> a8f6a70d
from .class_helper import (
    META_INITIALIZER, _META,
    get_outer_class_name, get_class_name, create_new_class,
    json_field_to_dataclass_field, dataclass_field_to_json_field,
    field_to_env_var,
)
from .constants import TAG
from .decorators import try_with_load
from .dumpers import get_dumper
from .enums import DateTimeTo, Extra, LetterCase, LetterCasePriority
from .environ.loaders import EnvLoader
from .errors import ParseError
from .loaders import get_loader
from .log import LOG
from .models import Condition
from .type_def import E
from .utils.type_conv import date_to_timestamp, as_enum


# global flag to determine if debug mode was ever enabled
_debug_was_enabled = False


def _as_enum_safe(cls: type, name: str, base_type: Type[E]) -> Optional[E]:
    """
    Attempt to return the value for class attribute :attr:`attr_name` as
    a :type:`base_type`.

    :raises ParseError: If we are unable to convert the value of the class
      attribute to an Enum of type `base_type`.
    """
    try:
        return as_enum(getattr(cls, name), base_type)

    except ParseError as e:
        # We run into a parsing error while loading the enum; Add
        # additional info on the Exception object before re-raising it
        e.class_name = get_class_name(cls)
        e.field_name = name
        raise


class BaseJSONWizardMeta(AbstractMeta):
    """
    Superclass definition for the `JSONWizard.Meta` inner class.

    See the implementation of the :class:`AbstractMeta` class for the
    available config that can be set, as well as for descriptions on any
    implemented methods.
    """

    __slots__ = ()

    @classmethod
    def _init_subclass(cls):
        """
        Hook that should ideally be run whenever the `Meta` class is
        sub-classed.

        """
        outer_cls_name = get_outer_class_name(cls, raise_=False)

        # We can retrieve the outer class name using `__qualname__`, but it's
        # not easy to find the class definition itself. The simplest way seems
        # to be to create a new callable (essentially a class method for the
        # outer class) which will later be called by the base enclosing class.
        #
        # Note that this relies on the observation that the
        # `__init_subclass__` method of any inner classes are run before the
        # one for the outer class.
        if outer_cls_name is not None:
            META_INITIALIZER[outer_cls_name] = cls.bind_to
        else:
            # The `Meta` class is defined as an outer class. Emit a warning
            # here, just so we can ensure awareness of this special case.
            LOG.warning('The %r class is not declared as an Inner Class, so '
                        'these are global settings that will apply to all '
                        'JSONSerializable sub-classes.', get_class_name(cls))

            # Copy over global defaults to the :class:`AbstractMeta`
            for attr in AbstractMeta.fields_to_merge:
                setattr(AbstractMeta, attr, getattr(cls, attr, None))
            if cls.json_key_to_field:
                AbstractMeta.json_key_to_field = cls.json_key_to_field

            # Create a new class of `Type[W]`, and then pass `create=False` so
            # that we don't create new loader / dumper for the class.
            new_cls = create_new_class(cls, (AbstractJSONWizard, ))
            cls.bind_to(new_cls, create=False)

    @classmethod
    def bind_to(cls, dataclass: Type, create=True, is_default=True):

        cls_loader = get_loader(dataclass, create=create)
        cls_dumper = get_dumper(dataclass, create=create)

        if cls.debug_enabled:
            global _debug_was_enabled
            if not _debug_was_enabled:
                _debug_was_enabled = True
                # use `debug_enabled` for log level if it's a str or int.
                possible_lvl = cls.debug_enabled
                default_lvl = logging.DEBUG
                # minimum logging level for logs by this library.
                min_level = default_lvl if isinstance(possible_lvl, bool) else possible_lvl
                # set the logging level of this library's logger.
                LOG.setLevel(min_level)
                LOG.info('DEBUG Mode is enabled')

            # Decorate all hooks so they format more helpful messages
            # on error.
            load_hooks = cls_loader.__LOAD_HOOKS__
            for typ in load_hooks:
                load_hooks[typ] = try_with_load(load_hooks[typ])

        if cls.json_key_to_field:
            add_for_both = cls.json_key_to_field.pop('__all__', None)

            json_field_to_dataclass_field(dataclass).update(
                cls.json_key_to_field
            )

            if add_for_both:
                dataclass_to_json_field = dataclass_field_to_json_field(
                    dataclass)

                # We unfortunately can't use a dict comprehension approach, as
                # we don't know if there are multiple JSON keys mapped to a
                # single dataclass field. So to be safe, we should only set
                # the first JSON key mapped to each dataclass field.
                for json_key, field in cls.json_key_to_field.items():
                    if field not in dataclass_to_json_field:
                        dataclass_to_json_field[field] = json_key

        if cls.marshal_date_time_as:
            enum_val = _as_enum_safe(cls, 'marshal_date_time_as', DateTimeTo)

            if enum_val is DateTimeTo.TIMESTAMP:
                # Update dump hooks for the `datetime` and `date` types
                cls_dumper.dump_with_datetime = lambda o, *_: round(o.timestamp())
                cls_dumper.dump_with_date = lambda o, *_: date_to_timestamp(o)
                cls_dumper.register_dump_hook(
                    datetime, cls_dumper.dump_with_datetime)
                cls_dumper.register_dump_hook(
                    date, cls_dumper.dump_with_date)

            elif enum_val is DateTimeTo.ISO_FORMAT:
                # noop; the default dump hook for `datetime` and `date`
                # already serializes using this approach.
                pass

        if cls.key_transform_with_load:
            cls_loader.transform_json_field = _as_enum_safe(
                cls, 'key_transform_with_load', LetterCase)

        if cls.key_transform_with_dump:
            cls_dumper.transform_dataclass_field = _as_enum_safe(
                cls, 'key_transform_with_dump', LetterCase)

        # Finally, if needed, save the meta config for the outer class. This
        # will allow us to access this config as part of the JSON load/dump
        # process if needed.
        if is_default:
            # Check if the dataclass already has a Meta config; if so, we need to
            # copy over special attributes so they don't get overwritten.
            if dataclass in _META:
                _META[dataclass] &= cls
            else:
                _META[dataclass] = cls


class BaseEnvWizardMeta(AbstractEnvMeta):
    """
    Superclass definition for the `EnvWizard.Meta` inner class.

    See the implementation of the :class:`AbstractEnvMeta` class for the
    available config that can be set, as well as for descriptions on any
    implemented methods.
    """

    __slots__ = ()

    @classmethod
    def _init_subclass(cls):
        """
        Hook that should ideally be run whenever the `Meta` class is
        sub-classed.

        """
        outer_cls_name = get_outer_class_name(cls, raise_=False)

        if outer_cls_name is not None:
            _META_INITIALIZER[outer_cls_name] = cls.bind_to
        else:
            # The `Meta` class is defined as an outer class. Emit a warning
            # here, just so we can ensure awareness of this special case.
            LOG.warning('The %r class is not declared as an Inner Class, so '
                        'these are global settings that will apply to all '
                        'EnvWizard sub-classes.', get_class_name(cls))

            # Copy over global defaults to the :class:`AbstractMeta`
            for attr in AbstractEnvMeta.fields_to_merge:
                setattr(AbstractEnvMeta, attr, getattr(cls, attr, None))
            if cls.field_to_env_var:
                AbstractEnvMeta.field_to_env_var = cls.field_to_env_var

            # Create a new class of `Type[W]`, and then pass `create=False` so
            # that we don't create new loader / dumper for the class.
            new_cls = create_new_class(cls, (AbstractJSONWizard, ))
            cls.bind_to(new_cls, create=False)

    @classmethod
    def bind_to(cls, env_class: Type, create=True):

        cls_loader = get_loader(env_class, create=create, base_cls=EnvLoader)
        cls_dumper = get_dumper(env_class, create=create)

        if cls.debug_enabled:

            LOG.setLevel('DEBUG')
            LOG.info('DEBUG Mode is enabled')
            # Decorate all hooks so they format more helpful messages
            # on error.
            load_hooks = cls_loader.__LOAD_HOOKS__
            for typ in load_hooks:
                load_hooks[typ] = try_with_load(load_hooks[typ])

        if cls.field_to_env_var:
            field_to_env_var(env_class).update(
                cls.field_to_env_var
            )

        cls.key_lookup_with_load = _as_enum_safe(
            cls, 'key_lookup_with_load', LetterCasePriority)

        cls_dumper.transform_dataclass_field = _as_enum_safe(
            cls, 'key_transform_with_dump', LetterCase)

        if cls.extra:
            cls.extra = _as_enum_safe(cls, 'extra', Extra)

        # Finally, if needed, save the meta config for the outer class. This
        # will allow us to access this config as part of the JSON load/dump
        # process if needed.

        # TODO fix type issue (should be straightforward)
        # noinspection PyTypeChecker
        _META[env_class] = cls


# noinspection PyPep8Naming
def LoadMeta(*, debug_enabled: 'bool | int | str' = False,
             recursive: bool = True,
             recursive_classes: bool = False,
             raise_on_unknown_json_key: bool = False,
             json_key_to_field: Dict[str, str] = None,
             key_transform: Union[LetterCase, str] = None,
<<<<<<< HEAD
             tag: str = None) -> M:
    # noinspection PyUnresolvedReferences
=======
             tag: str = None,
             tag_key: str = TAG,
             auto_assign_tags: bool = False) -> META:
>>>>>>> a8f6a70d
    """
    Helper function to setup the ``Meta`` Config for the JSON load
    (de-serialization) process, which is intended for use alongside the
    ``fromdict`` helper function.

    For descriptions on what each of these params does, refer to the `Docs`_
    below, or check out the :class:`AbstractMeta` definition (I want to avoid
    duplicating the descriptions for params here).

    Examples::

        >>> LoadMeta(key_transform='CAMEL').bind_to(MyClass)
        >>> fromdict(MyClass, {"myStr": "value"})

    .. _Docs: https://dataclass-wizard.readthedocs.io/en/latest/common_use_cases/meta.html
    """

    # Set meta attributes here.
    base_dict = {
        '__slots__': (),
        'raise_on_unknown_json_key': raise_on_unknown_json_key,
        'recursive_classes': recursive_classes,
        'key_transform_with_load': key_transform,
        'json_key_to_field': json_key_to_field,
        'debug_enabled': debug_enabled,
        'recursive': recursive,
        'tag': tag,
        'tag_key': tag_key,
        'auto_assign_tags': auto_assign_tags,
    }

    # Create a new subclass of :class:`AbstractMeta`
    # noinspection PyTypeChecker
    return type('Meta', (BaseJSONWizardMeta, ), base_dict)


# noinspection PyPep8Naming
def DumpMeta(*, debug_enabled: 'bool | int | str' = False,
             recursive: bool = True,
             marshal_date_time_as: Union[DateTimeTo, str] = None,
             key_transform: Union[LetterCase, str] = None,
             tag: str = None,
<<<<<<< HEAD
             skip_defaults: bool = False) -> M:
    # noinspection PyUnresolvedReferences
=======
             skip_defaults: bool = False,
             skip_if: Condition = None,
             skip_defaults_if: Condition = None,
             ) -> META:
>>>>>>> a8f6a70d
    """
    Helper function to setup the ``Meta`` Config for the JSON dump
    (serialization) process, which is intended for use alongside the
    ``asdict`` helper function.

    For descriptions on what each of these params does, refer to the `Docs`_
    below, or check out the :class:`AbstractMeta` definition (I want to avoid
    duplicating the descriptions for params here).

    Examples::

        >>> DumpMeta(key_transform='CAMEL').bind_to(MyClass)
        >>> asdict(MyClass, {"myStr": "value"})

    .. _Docs: https://dataclass-wizard.readthedocs.io/en/latest/common_use_cases/meta.html
    """

    # Set meta attributes here.
    base_dict = {
        '__slots__': (),
        'marshal_date_time_as': marshal_date_time_as,
        'key_transform_with_dump': key_transform,
        'skip_defaults': skip_defaults,
        'skip_if': skip_if,
        'skip_defaults_if': skip_defaults_if,
        'debug_enabled': debug_enabled,
        'recursive': recursive,
        'tag': tag,
    }

    # Create a new subclass of :class:`AbstractMeta`
    # noinspection PyTypeChecker
    return type('Meta', (BaseJSONWizardMeta, ), base_dict)<|MERGE_RESOLUTION|>--- conflicted
+++ resolved
@@ -9,11 +9,7 @@
 from typing import Type, Optional, Dict, Union
 
 from .abstractions import AbstractJSONWizard
-<<<<<<< HEAD
-from .bases import AbstractMeta, M, AbstractEnvMeta
-=======
-from .bases import AbstractMeta, META
->>>>>>> a8f6a70d
+from .bases import AbstractMeta, META, AbstractEnvMeta
 from .class_helper import (
     META_INITIALIZER, _META,
     get_outer_class_name, get_class_name, create_new_class,
@@ -271,14 +267,9 @@
              raise_on_unknown_json_key: bool = False,
              json_key_to_field: Dict[str, str] = None,
              key_transform: Union[LetterCase, str] = None,
-<<<<<<< HEAD
-             tag: str = None) -> M:
-    # noinspection PyUnresolvedReferences
-=======
              tag: str = None,
              tag_key: str = TAG,
              auto_assign_tags: bool = False) -> META:
->>>>>>> a8f6a70d
     """
     Helper function to setup the ``Meta`` Config for the JSON load
     (de-serialization) process, which is intended for use alongside the
@@ -321,15 +312,10 @@
              marshal_date_time_as: Union[DateTimeTo, str] = None,
              key_transform: Union[LetterCase, str] = None,
              tag: str = None,
-<<<<<<< HEAD
-             skip_defaults: bool = False) -> M:
-    # noinspection PyUnresolvedReferences
-=======
              skip_defaults: bool = False,
              skip_if: Condition = None,
              skip_defaults_if: Condition = None,
              ) -> META:
->>>>>>> a8f6a70d
     """
     Helper function to setup the ``Meta`` Config for the JSON dump
     (serialization) process, which is intended for use alongside the

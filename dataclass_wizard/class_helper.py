--- conflicted
+++ resolved
@@ -1,18 +1,11 @@
 from collections import defaultdict
 from dataclasses import MISSING, fields
 
-<<<<<<< HEAD
-from .abstractions import W, E, AbstractLoader, AbstractDumper, AbstractParser
-from .bases import M, AbstractMeta
-from .models import JSONField, JSON, Extras, _PatternedDT
-from .type_def import ExplicitNull, ExplicitNullType, T
-=======
 from .bases import AbstractMeta
 from .constants import CATCH_ALL
 from .errors import InvalidConditionError
 from .models import JSONField, JSON, Extras, PatternedDT, CatchAll, Condition
 from .type_def import ExplicitNull
->>>>>>> a8f6a70d
 from .utils.dict_helper import DictWithLowerStore
 from .utils.typing_compat import (
     is_annotated, get_args, eval_forward_ref_if_needed
@@ -21,15 +14,11 @@
 
 # A cached mapping of dataclass to the list of fields, as returned by
 # `dataclasses.fields()`.
-<<<<<<< HEAD
-_FIELDS: Dict[Type, Tuple[Field, ...]] = {}
-=======
 FIELDS = {}
 
 # A cached mapping of dataclass to a mapping of field name
 # to default value, as returned by `dataclasses.fields()`.
 FIELD_TO_DEFAULT = {}
->>>>>>> a8f6a70d
 
 # Mapping of main dataclass to its `load` function.
 CLASS_TO_LOAD_FUNC = {}
@@ -65,7 +54,7 @@
 DATACLASS_FIELD_TO_SKIP_IF = defaultdict(dict)
 
 # A cached mapping, per `EnvWizard` subclass, of field name to env variable
-_FIELD_TO_ENV_VAR: Dict[Type, Dict[str, str]] = defaultdict(dict)
+FIELD_TO_ENV_VAR = defaultdict(dict)
 
 # A mapping of dataclass name to its Meta initializer (defined in
 # :class:`bases.BaseJSONWizardMeta`), which is only set when the
@@ -129,7 +118,7 @@
     """
     Returns a mapping of field in the `EnvWizard` subclass to env variable.
     """
-    return _FIELD_TO_ENV_VAR[cls]
+    return FIELD_TO_ENV_VAR[cls]
 
 
 def dataclass_field_to_load_parser(
@@ -306,57 +295,36 @@
     IS_DUMP_CONFIG_SETUP[cls] = True
 
 
-<<<<<<< HEAD
-def call_meta_initializer_if_needed(cls: Type[Union[W, E]]):
+def call_meta_initializer_if_needed(cls):
     """
     Calls the Meta initializer when the inner :class:`Meta` is sub-classed.
     """
-=======
-def call_meta_initializer_if_needed(cls):
-
->>>>>>> a8f6a70d
     cls_name = get_class_name(cls)
 
     if cls_name in META_INITIALIZER:
         META_INITIALIZER[cls_name](cls)
 
 
-<<<<<<< HEAD
-def get_meta(cls: Type, base_cls: T = AbstractMeta) -> Union[T, M]:
+def get_meta(cls, base_cls=AbstractMeta):
     """
     Retrieves the Meta config for the :class:`AbstractJSONWizard` subclass.
 
+    return _META.get(cls, AbstractMeta)
     This config is set when the inner :class:`Meta` is sub-classed.
     """
     return _META.get(cls, base_cls)
-
-
-def dataclass_fields(cls) -> Tuple[Field, ...]:
-    """
-    Cache the `dataclasses.fields()` call for each class, as overall that
-    ends up around 5x faster than making a fresh call each time.
-=======
-def get_meta(cls):
-
-    return _META.get(cls, AbstractMeta)
 
 
 def dataclass_fields(cls):
 
     if cls not in FIELDS:
         FIELDS[cls] = fields(cls)
->>>>>>> a8f6a70d
 
     return FIELDS[cls]
 
 
 def dataclass_init_fields(cls):
 
-<<<<<<< HEAD
-def dataclass_init_fields(cls) -> Tuple[Field, ...]:
-    """Get only the dataclass fields that would be passed into the constructor."""
-=======
->>>>>>> a8f6a70d
     return tuple(f for f in dataclass_fields(cls) if f.init)
 
 

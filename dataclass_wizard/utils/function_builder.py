from dataclasses import MISSING

from ..log import LOG


def is_builtin_class(cls: type) -> bool:
    """Check if a class is a builtin in Python."""
    return cls.__module__ == 'builtins'


class FunctionBuilder:
    __slots__ = (
        'current_function',
        'prev_function',
        'functions',
        'globals',
        'indent_level',
        'namespace',
    )

    def __init__(self):
        self.functions = {}
        self.indent_level = 0
        self.globals = {}
        self.namespace = {}

    def __ior__(self, other):
        """
        Allows `|=` operation for :class:`FunctionBuilder` objects,
        e.g. ::
            my_fn_builder |= other_fn_builder

        """
        self.functions |= other.functions
        return self

    def __enter__(self):
        self.indent_level += 1

    def __exit__(self, exc_type, exc_val, exc_tb):
        indent_lvl = self.indent_level = self.indent_level - 1

        if not indent_lvl:
            self.finalize_function()

    # noinspection PyAttributeOutsideInit
    def function(self, name: str, args: list, return_type=MISSING,
                 locals=None) -> 'FunctionBuilder':
        """Start a new function definition with optional return type."""
        curr_fn = getattr(self, 'current_function', None)
        if curr_fn is not None:
            curr_fn['indent_level'] = self.indent_level
            self.prev_function = curr_fn

        self.current_function = {
            "name": name,
            "args": args,
            "body": [],
            "return_type": return_type,
            "locals": locals if locals is not None else {},
        }

        self.indent_level = 0
        return self

    def _with_new_block(self,
                        name: str,
                        condition: 'str | None' = None,
                        comment: str = '') -> 'FunctionBuilder':
        """Creates a new block. Used with a context manager (with)."""
        indent = '  ' * self.indent_level

        if comment:
            comment = f'  # {comment}'

        if condition is not None:
            self.current_function["body"].append(f"{indent}{name} {condition}:{comment}")
        else:
            self.current_function["body"].append(f"{indent}{name}:{comment}")

        return self

    def for_(self, condition: str) -> 'FunctionBuilder':
        """Equivalent to the `for` statement in Python.

        Sample Usage:

            >>> with FunctionBuilder().for_('i in range(3)'):
            >>>     ...

        Will generate the following code:

            >>> for i in range(3):
            >>>     ...

        """
        return self._with_new_block('for', condition)

    def if_(self, condition: str, comment: str = '') -> 'FunctionBuilder':
        """Equivalent to the `if` statement in Python.

        Sample Usage:

            >>> with FunctionBuilder().if_('something is True'):
            >>>     ...

        Will generate the following code:

            >>> if something is True:
            >>>     ...

        """
        return self._with_new_block('if', condition, comment)

    def elif_(self, condition: str) -> 'FunctionBuilder':
        """Equivalent to the `elif` statement in Python.

        Sample Usage:

            >>> with FunctionBuilder().elif_('something is True'):
            >>>     ...

        Will generate the following code:

            >>> elif something is True:
            >>>     ...

        """
        return self._with_new_block('elif', condition)

    def else_(self) -> 'FunctionBuilder':
        """Equivalent to the `else` statement in Python.

        Sample Usage:

            >>> with FunctionBuilder().else_():
            >>>     ...

        Will generate the following code:

            >>> else:
            >>>     ...

        """
        return self._with_new_block('else')

    def try_(self) -> 'FunctionBuilder':
        """Equivalent to the `try` block in Python.

        Sample Usage:

            >>> with FunctionBuilder().try_():
            >>>     ...

        Will generate the following code:

            >>> try:
            >>>     ...

        """
        return self._with_new_block('try')

    def except_(self,
                cls: type[Exception],
                var_name: 'str | None' = None,
                *custom_classes: type[Exception]):
        """Equivalent to the `except` block in Python.

        Sample Usage:

            >>> with FunctionBuilder().except_(TypeError, 'exc'):
            >>>     ...

        Will generate the following code:

            >>> except TypeError as exc:
            >>>     ...

        """
        cls_name = cls.__name__
        statement = f'{cls_name} as {var_name}' if var_name else cls_name

        if not is_builtin_class(cls):
            if cls_name not in self.globals:
                # TODO
                # LOG.debug('Ensuring class in globals, cls=%s', cls_name)
                self.globals[cls_name] = cls

        if custom_classes:
            for cls in custom_classes:
                if not is_builtin_class(cls):
                    cls_name = cls.__name__
                    if cls_name not in self.globals:
                        # LOG.debug('Ensuring class in globals, cls=%s', cls_name)
                        self.globals[cls_name] = cls
<<<<<<< HEAD
=======

        return self._with_new_block('except', statement)

    def except_multi(self, *classes: type[Exception]):
        """Equivalent to the `except` block in Python.

        Sample Usage:

            >>> with FunctionBuilder().except_multi(AttributeError, TypeError, ValueError):
            >>>     ...

        Will generate the following code:

            >>> except (AttributeError, TypeError, ValueError):
            >>>     ...

        """
        if len(classes) == 1:
            statement = classes[0].__name__
        else:
            class_names = ', '.join([cls.__name__ for cls in classes])
            statement = f'({class_names})'
>>>>>>> 6493c958

        return self._with_new_block('except', statement)

    def break_(self):
        """Equivalent to the `break` statement in Python."""
        self.add_line('break')

    def add_line(self, line: str):
        """Add a line to the current function's body with proper indentation."""
        indent = '  ' * self.indent_level
        self.current_function["body"].append(f"{indent}{line}")

    def add_lines(self, *lines: str):
        """Add lines to the current function's body with proper indentation."""
        indent = '  ' * self.indent_level
        self.current_function["body"].extend(
            [f"{indent}{line}" for line in lines]
        )

    def increase_indent(self):  # pragma: no cover
        """Increase indentation level for nested code."""
        self.indent_level += 1

    def decrease_indent(self):  # pragma: no cover
        """Decrease indentation level."""
        if self.indent_level > 1:
            self.indent_level -= 1

    def finalize_function(self):
        """Finalize the function code and add to the list of functions."""
        # Add the function body and don't re-add the function definition
        curr_fn = self.current_function
        func_code = '\n'.join(curr_fn["body"])
        self.functions[curr_fn["name"]] = {
            "args": curr_fn["args"],
            "return_type": curr_fn["return_type"],
            "locals": curr_fn["locals"],
            "code": func_code
        }

        if (prev_fn := getattr(self, 'prev_function', None)) is not None:
            self.indent_level = prev_fn.pop('indent_level')
            self.current_function = prev_fn
            self.prev_function = None
        else:
            self.current_function  # Reset current function

    def create_functions(self, _globals=None):
        """Create functions by compiling the code."""
        # Note that we may mutate locals. Callers beware!
        # The only callers are internal to this module, so no
        # worries about external callers.

        # Compute the text of the entire function.
        # txt = f' def {name}({args}){return_annotation}:\n{body}'

        # Build the function code for all functions
        # Free variables in exec are resolved in the global namespace.
        # The global namespace we have is user-provided, so we can't modify it for
        # our purposes. So we put the things we need into locals and introduce a
        # scope to allow the function we're creating to close over them.

        fn_name_locals_and_code = []

        for name, func in self.functions.items():
            args = ','.join(func['args'])
            body = func['code']
            return_type = func['return_type']
            locals = func['locals']

            return_annotation = ''
            if return_type is not MISSING:
                locals[f'__dataclass_{name}_return_type__'] = return_type
                return_annotation = f'->__dataclass_{name}_return_type__'

            fn_name_locals_and_code.append(
                (name,
                 locals,
                 f'def {name}({args}){return_annotation}:\n{body}')
            )

        txt = '\n'.join([
            f"def __create_{name}_fn__({', '.join(locals.keys())}):\n"
            f" {code}\n"
            f" return {name}"
            for name, locals, code in fn_name_locals_and_code
        ])

        # Print the generated code for debugging
        # logging.debug(f"Generated function code:\n{all_func_code}")
        LOG.debug("Generated function code:\n%s", txt)

        ns = {}

        # TODO
        _globals = self.globals if _globals is None else _globals | self.globals

        LOG.debug("Globals before function compilation: %s", _globals)

        exec(txt, _globals, ns)

        # TODO do we need self.namespace?
        final_ns = self.namespace = {}

        # TODO: add function to dependent function `locals` rather than to `globals`

        for name, locals, _ in fn_name_locals_and_code:
            _globals[name] = final_ns[name] = ns[f'__create_{name}_fn__'](**locals)

        # final_ns = self.namespace = {
        #     name: ns[f'__create_{name}_fn__'](**locals)
        #     for name, locals, _ in fn_name_locals_and_code
        # }

        # Print namespace for debugging
        LOG.debug("Namespace after function compilation: %s", final_ns)

        return final_ns<|MERGE_RESOLUTION|>--- conflicted
+++ resolved
@@ -193,8 +193,6 @@
                     if cls_name not in self.globals:
                         # LOG.debug('Ensuring class in globals, cls=%s', cls_name)
                         self.globals[cls_name] = cls
-<<<<<<< HEAD
-=======
 
         return self._with_new_block('except', statement)
 
@@ -217,7 +215,6 @@
         else:
             class_names = ', '.join([cls.__name__ for cls in classes])
             statement = f'({class_names})'
->>>>>>> 6493c958
 
         return self._with_new_block('except', statement)
 

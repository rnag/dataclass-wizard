"""
Utility module for checking generic types provided by the `typing` library.
"""

__all__ = [
    'is_literal',
    'is_union',
    'get_origin',
    'get_origin_v2',
    'is_typed_dict_type_qualifier',
    'get_args',
    'get_keys_for_typed_dict',
    'is_typed_dict',
    'is_generic',
    'is_annotated',
    'eval_forward_ref',
    'eval_forward_ref_if_needed',
]

import functools
import sys
import typing
# noinspection PyUnresolvedReferences,PyProtectedMember
from typing import Literal, Union, _AnnotatedAlias

from .string_conv import repl_or_with_union
from ..constants import PY310_OR_ABOVE, PY313_OR_ABOVE
from ..type_def import (FREF,
                        PyRequired,
                        PyNotRequired,
                        PyReadOnly,
<<<<<<< HEAD
                        PyTypedDicts,
=======
>>>>>>> 6493c958
                        PyForwardRef)


_TYPED_DICT_TYPE_QUALIFIERS = frozenset(
    {PyRequired, PyNotRequired, PyReadOnly}
)
<<<<<<< HEAD

# TODO maybe move this to `type_def` if it makes sense
TypedDictTypes = []

for PyTypedDict in PyTypedDicts:
    class RealPyTypedDict(PyTypedDict):
        pass  # create a real class, because `PyTypedDict` is a helper function

    TypedDictTypes.append(type(RealPyTypedDict))

    del RealPyTypedDict
=======
>>>>>>> 6493c958


def get_keys_for_typed_dict(cls):
    """
    Given a :class:`TypedDict` sub-class, returns a pair of
    (required_keys, optional_keys)
    """
    return cls.__required_keys__, cls.__optional_keys__


def _is_annotated(cls):
    return isinstance(cls, _AnnotatedAlias)


# TODO Remove
def is_literal(cls) -> bool:
    try:
        return cls.__origin__ is Literal
    except AttributeError:
        return False

# Ref:
#   https://typing.readthedocs.io/en/latest/spec/typeddict.html#required-and-notrequired
#   https://typing.readthedocs.io/en/latest/spec/glossary.html#term-type-qualifier
def is_typed_dict_type_qualifier(cls) -> bool:
    return cls in _TYPED_DICT_TYPE_QUALIFIERS


# Ref:
#   https://github.com/python/typing/blob/master/typing_extensions/src_py3/typing_extensions.py#L2111
if PY310_OR_ABOVE:  # pragma: no cover
    from types import GenericAlias, UnionType
    _get_args = typing.get_args

    _BASE_GENERIC_TYPES = (
        typing._GenericAlias,
        typing._SpecialForm,
        GenericAlias,
        UnionType,
    )

    _UNION_TYPES = frozenset({
        UnionType,
        Union,
    })

    _TYPING_LOCALS = None

    def _process_forward_annotation(base_type):
        return PyForwardRef(base_type, is_argument=False)

    def is_union(cls) -> bool:
        return cls in _UNION_TYPES

    def get_origin_v2(cls):
        if type(cls) is UnionType:
            return UnionType

        return getattr(cls, '__origin__', cls)

    def _get_origin(cls, raise_=False):
        if isinstance(cls, UnionType):
            return Union

        try:
            return cls.__origin__
        except AttributeError:
            if raise_:
                raise
            return cls

else:  # pragma: no cover
    from typing_extensions import get_args as _get_args

    _BASE_GENERIC_TYPES = (
        typing._GenericAlias,
        typing._SpecialForm,
    )

    # PEP 585 is introduced in Python 3.9
    # PEP 604 (Allows writing union types as `X | Y`) is introduced
    #   in Python 3.10
    _TYPING_LOCALS = {'Union': Union}

    def _process_forward_annotation(base_type):
        return PyForwardRef(
            repl_or_with_union(base_type), is_argument=False)

    def is_union(cls) -> bool:
        return cls is Union

    def get_origin_v2(cls):
        return getattr(cls, '__origin__', cls)

    def _get_origin(cls, raise_=False):
        try:
            return cls.__origin__
        except AttributeError:
            if raise_:
                raise
            return cls


<<<<<<< HEAD
def is_typed_dict(cls: type) -> bool:
    """
    Checks if `cls` is a sub-class of ``TypedDict``
    """
    return type(cls) in TypedDictTypes
=======
try:
    # noinspection PyProtectedMember,PyUnresolvedReferences
    from typing_extensions import _TYPEDDICT_TYPES

except ImportError:
    from typing import is_typeddict as is_typed_dict

else:
    def is_typed_dict(cls: type) -> bool:
        """
        Checks if `cls` is a sub-class of ``TypedDict``
        """
        return isinstance(cls, _TYPEDDICT_TYPES)
>>>>>>> 6493c958


def is_generic(cls):
    """
    Detects any kind of generic, for example `List` or `List[int]`. This
    includes "special" types like Union, Any ,and Tuple - anything that's
    subscriptable, basically.

    https://stackoverflow.com/a/52664522/10237506
    """
    return isinstance(cls, _BASE_GENERIC_TYPES)


get_args = _get_args
get_args.__doc__ = """
Get type arguments with all substitutions performed.

For unions, basic simplifications used by Union constructor are performed.
Examples::
    get_args(Dict[str, int]) == (str, int)
    get_args(int) == ()
    get_args(Union[int, Union[T, int], str][int]) == (int, str)
    get_args(Union[int, Tuple[T, int]][str]) == (int, Tuple[str, int])
    get_args(Callable[[], T][int]) == ([], int)\
"""

# TODO refactor to use `typing.get_origin` when time permits.
get_origin = _get_origin
get_origin.__doc__ = """
Get the un-subscripted value of a type. If we're unable to retrieve this
value, return type `cls` if `raise_` is false.

This supports generic types, Callable, Tuple, Union, Literal, Final and
ClassVar. Return None for unsupported types.

Examples::

    get_origin(Literal[42]) is Literal
    get_origin(int) is int
    get_origin(ClassVar[int]) is ClassVar
    get_origin(Generic) is Generic
    get_origin(Generic[T]) is Generic
    get_origin(Union[T, int]) is Union
    get_origin(List[Tuple[T, T]][int]) == list

:raise AttributeError: When the `raise_` flag is enabled, and we are
  unable to retrieve the un-subscripted value.\
"""

is_annotated = _is_annotated
is_annotated.__doc__ = """Detects a :class:`typing.Annotated` class."""


if PY313_OR_ABOVE:
    # noinspection PyProtectedMember,PyUnresolvedReferences
    _eval_type = functools.partial(typing._eval_type, type_params=())
else:
    # noinspection PyProtectedMember,PyUnresolvedReferences
    _eval_type = typing._eval_type


def eval_forward_ref(base_type: FREF,
                     cls: type):
    """
    Evaluate a forward reference using the class globals, and return the
    underlying type reference.
    """

    if isinstance(base_type, str):
        base_type = _process_forward_annotation(base_type)

    # Evaluate the ForwardRef here
    base_globals = sys.modules[cls.__module__].__dict__

    return _eval_type(base_type, base_globals, _TYPING_LOCALS)


_ForwardRefTypes = frozenset(FREF.__constraints__)


def eval_forward_ref_if_needed(base_type: Union[type, FREF],
                               base_cls: type):
    """
    If needed, evaluate a forward reference using the class globals, and
    return the underlying type reference.
    """

    if type(base_type) in _ForwardRefTypes:
        # Evaluate the forward reference here.
        base_type = eval_forward_ref(base_type, base_cls)

    return base_type<|MERGE_RESOLUTION|>--- conflicted
+++ resolved
@@ -29,30 +29,12 @@
                         PyRequired,
                         PyNotRequired,
                         PyReadOnly,
-<<<<<<< HEAD
-                        PyTypedDicts,
-=======
->>>>>>> 6493c958
                         PyForwardRef)
 
 
 _TYPED_DICT_TYPE_QUALIFIERS = frozenset(
     {PyRequired, PyNotRequired, PyReadOnly}
 )
-<<<<<<< HEAD
-
-# TODO maybe move this to `type_def` if it makes sense
-TypedDictTypes = []
-
-for PyTypedDict in PyTypedDicts:
-    class RealPyTypedDict(PyTypedDict):
-        pass  # create a real class, because `PyTypedDict` is a helper function
-
-    TypedDictTypes.append(type(RealPyTypedDict))
-
-    del RealPyTypedDict
-=======
->>>>>>> 6493c958
 
 
 def get_keys_for_typed_dict(cls):
@@ -156,13 +138,6 @@
             return cls
 
 
-<<<<<<< HEAD
-def is_typed_dict(cls: type) -> bool:
-    """
-    Checks if `cls` is a sub-class of ``TypedDict``
-    """
-    return type(cls) in TypedDictTypes
-=======
 try:
     # noinspection PyProtectedMember,PyUnresolvedReferences
     from typing_extensions import _TYPEDDICT_TYPES
@@ -176,7 +151,6 @@
         Checks if `cls` is a sub-class of ``TypedDict``
         """
         return isinstance(cls, _TYPEDDICT_TYPES)
->>>>>>> 6493c958
 
 
 def is_generic(cls):

"""
Utility module for checking generic types provided by the `typing` library.
"""

__all__ = [
    'is_literal',
    'get_origin',
    'get_args',
    'get_keys_for_typed_dict',
    'is_typed_dict',
    'is_generic',
    'is_annotated',
    'eval_forward_ref',
    'eval_forward_ref_if_needed',
]

import functools
import sys
import types
import typing
# noinspection PyUnresolvedReferences,PyProtectedMember
from typing import _AnnotatedAlias

from .string_conv import repl_or_with_union
from ..constants import PY310_OR_ABOVE, PY313_OR_ABOVE
from ..type_def import FREF, PyLiteral, PyTypedDicts, PyForwardRef


# TODO maybe move this to `type_def` if it makes sense
TypedDictTypes = []

for PyTypedDict in PyTypedDicts:
    class RealPyTypedDict(PyTypedDict):
        pass  # create a real class, because `PyTypedDict` is a helper function

    TypedDictTypes.append(type(RealPyTypedDict))

    del RealPyTypedDict


def get_keys_for_typed_dict(cls):
    """
    Given a :class:`TypedDict` sub-class, returns a pair of
    (required_keys, optional_keys)
    """
    return cls.__required_keys__, cls.__optional_keys__


def _is_annotated(cls):
    return isinstance(cls, _AnnotatedAlias)


def is_literal(cls) -> bool:
    try:
        return cls.__origin__ is PyLiteral
    except AttributeError:
        return False


# Ref:
#   https://github.com/python/typing/blob/master/typing_extensions/src_py3/typing_extensions.py#L2111
if PY310_OR_ABOVE:  # pragma: no cover
    _get_args = typing.get_args

<<<<<<< HEAD
    def is_literal(cls) -> bool:
        try:
            return cls.__origin__ is PyLiteral
        except AttributeError:
            return False

    # Ref:
    #   https://github.com/python/typing/blob/master/typing_extensions/src_py3/typing_extensions.py#L2111
    if PY310_OR_ABOVE:
        _get_args = typing.get_args

        _BASE_GENERIC_TYPES = (
            typing._GenericAlias,
            typing._SpecialForm,
            types.GenericAlias,
            types.UnionType,
        )

        _TYPING_LOCALS = None

        def _process_forward_annotation(base_type):
            return PyForwardRef(base_type, is_argument=False, is_class=True)


        def _get_origin(cls, raise_=False):
            if isinstance(cls, types.UnionType):
                return typing.Union

            try:
                return cls.__origin__
            except AttributeError:
                if raise_:
                    raise
                return cls

    else:
        from typing_extensions import get_args as _get_args

        _BASE_GENERIC_TYPES = (
            typing._GenericAlias,
            typing._SpecialForm,
        )

        if PY39:  # PEP 585 is introduced in Python 3.9
            _TYPING_LOCALS = {'Union': typing.Union}

        else:  # Python 3.7+
            _TYPING_LOCALS = _get_typing_locals()
=======
    _BASE_GENERIC_TYPES = (
        typing._GenericAlias,
        typing._SpecialForm,
        types.GenericAlias,
        types.UnionType,
    )
>>>>>>> a8f6a70d

    _TYPING_LOCALS = None

    def _process_forward_annotation(base_type):
        return PyForwardRef(base_type, is_argument=False)

    def _get_origin(cls, raise_=False):
        if isinstance(cls, types.UnionType):
            return typing.Union

        try:
            return cls.__origin__
        except AttributeError:
            if raise_:
                raise
            return cls

else:  # pragma: no cover
    from typing_extensions import get_args as _get_args

    _BASE_GENERIC_TYPES = (
        typing._GenericAlias,
        typing._SpecialForm,
    )

    # PEP 585 is introduced in Python 3.9
    # PEP 604 (Allows writing union types as `X | Y`) is introduced
    #   in Python 3.10
    _TYPING_LOCALS = {'Union': typing.Union}

    def _process_forward_annotation(base_type):
        return PyForwardRef(
            repl_or_with_union(base_type), is_argument=False)

    def _get_origin(cls, raise_=False):
        try:
            return cls.__origin__
        except AttributeError:
            if raise_:
                raise
            return cls


def is_typed_dict(cls: typing.Type) -> bool:
    """
    Checks if `cls` is a sub-class of ``TypedDict``
    """
    return type(cls) in TypedDictTypes


def is_generic(cls):
    """
    Detects any kind of generic, for example `List` or `List[int]`. This
    includes "special" types like Union, Any ,and Tuple - anything that's
    subscriptable, basically.

    https://stackoverflow.com/a/52664522/10237506
    """
    return isinstance(cls, _BASE_GENERIC_TYPES)


def get_args(cls):
    """
    Get type arguments with all substitutions performed.

    For unions, basic simplifications used by Union constructor are performed.
    Examples::
        get_args(Dict[str, int]) == (str, int)
        get_args(int) == ()
        get_args(Union[int, Union[T, int], str][int]) == (int, str)
        get_args(Union[int, Tuple[T, int]][str]) == (int, Tuple[str, int])
        get_args(Callable[[], T][int]) == ([], int)
    """
    return _get_args(cls)


# TODO refactor to use `typing.get_origin` when time permits.
def get_origin(cls, raise_=False):
    """
    Get the un-subscripted value of a type. If we're unable to retrieve this
    value, return type `cls` if `raise_` is false.

    This supports generic types, Callable, Tuple, Union, Literal, Final and
    ClassVar. Return None for unsupported types.

    Examples::

        get_origin(Literal[42]) is Literal
        get_origin(int) is int
        get_origin(ClassVar[int]) is ClassVar
        get_origin(Generic) is Generic
        get_origin(Generic[T]) is Generic
        get_origin(Union[T, int]) is Union
        get_origin(List[Tuple[T, T]][int]) == list

    :raise AttributeError: When the `raise_` flag is enabled, and we are
      unable to retrieve the un-subscripted value.

    """
    return _get_origin(cls, raise_=raise_)


def is_annotated(cls):
    """
    Detects a :class:`typing.Annotated` class.
    """
    return _is_annotated(cls)


if PY313_OR_ABOVE:
    # noinspection PyProtectedMember,PyUnresolvedReferences
    _eval_type = functools.partial(typing._eval_type, type_params=())
else:
    # noinspection PyProtectedMember,PyUnresolvedReferences
    _eval_type = typing._eval_type


def eval_forward_ref(base_type: FREF,
                     cls: typing.Type):
    """
    Evaluate a forward reference using the class globals, and return the
    underlying type reference.
    """

    if isinstance(base_type, str):
        base_type = _process_forward_annotation(base_type)

    # Evaluate the ForwardRef here
    base_globals = sys.modules[cls.__module__].__dict__

    return _eval_type(base_type, base_globals, _TYPING_LOCALS)


def eval_forward_ref_if_needed(base_type: typing.Union[typing.Type, FREF],
                               base_cls: typing.Type):
    """
    If needed, evaluate a forward reference using the class globals, and
    return the underlying type reference.
    """

    if isinstance(base_type, FREF.__constraints__):
        # Evaluate the forward reference here.
        base_type = eval_forward_ref(base_type, base_cls)

    return base_type<|MERGE_RESOLUTION|>--- conflicted
+++ resolved
@@ -62,68 +62,19 @@
 if PY310_OR_ABOVE:  # pragma: no cover
     _get_args = typing.get_args
 
-<<<<<<< HEAD
-    def is_literal(cls) -> bool:
-        try:
-            return cls.__origin__ is PyLiteral
-        except AttributeError:
-            return False
-
-    # Ref:
-    #   https://github.com/python/typing/blob/master/typing_extensions/src_py3/typing_extensions.py#L2111
-    if PY310_OR_ABOVE:
-        _get_args = typing.get_args
-
-        _BASE_GENERIC_TYPES = (
-            typing._GenericAlias,
-            typing._SpecialForm,
-            types.GenericAlias,
-            types.UnionType,
-        )
-
-        _TYPING_LOCALS = None
-
-        def _process_forward_annotation(base_type):
-            return PyForwardRef(base_type, is_argument=False, is_class=True)
-
-
-        def _get_origin(cls, raise_=False):
-            if isinstance(cls, types.UnionType):
-                return typing.Union
-
-            try:
-                return cls.__origin__
-            except AttributeError:
-                if raise_:
-                    raise
-                return cls
-
-    else:
-        from typing_extensions import get_args as _get_args
-
-        _BASE_GENERIC_TYPES = (
-            typing._GenericAlias,
-            typing._SpecialForm,
-        )
-
-        if PY39:  # PEP 585 is introduced in Python 3.9
-            _TYPING_LOCALS = {'Union': typing.Union}
-
-        else:  # Python 3.7+
-            _TYPING_LOCALS = _get_typing_locals()
-=======
     _BASE_GENERIC_TYPES = (
         typing._GenericAlias,
         typing._SpecialForm,
         types.GenericAlias,
         types.UnionType,
     )
->>>>>>> a8f6a70d
 
     _TYPING_LOCALS = None
 
     def _process_forward_annotation(base_type):
         return PyForwardRef(base_type, is_argument=False)
+    # def _process_forward_annotation(base_type):
+    #     return PyForwardRef(base_type, is_argument=False, is_class=True)
 
     def _get_origin(cls, raise_=False):
         if isinstance(cls, types.UnionType):

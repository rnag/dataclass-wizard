--- conflicted
+++ resolved
@@ -3,14 +3,9 @@
 
 from .constants import TAG
 from .decorators import cached_class_property
-<<<<<<< HEAD
+from .models import Condition
 from .enums import DateTimeTo, Extra, LetterCase, LetterCasePriority
 from .type_def import FrozenKeys, EnvFileType
-=======
-from .enums import DateTimeTo, LetterCase
-from .models import Condition
-from .type_def import FrozenKeys
->>>>>>> a8f6a70d
 
 
 # Create a generic variable that can be 'AbstractMeta', or any subclass.

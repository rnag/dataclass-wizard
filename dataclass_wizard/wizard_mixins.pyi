__all__ = ['JSONListWizard',
           'JSONFileWizard',
           'TOMLWizard',
           'YAMLWizard']

import json
from os import PathLike
from typing import AnyStr, TextIO, BinaryIO, Union, TypeAlias

from .abstractions import W
from .enums import LetterCase
from .models import Container
from .serial_json import JSONSerializable, SerializerHookMixin
from .type_def import (T, ListOfJSONObject,
                       Encoder, Decoder, FileDecoder, FileEncoder, ParseFloat)


# A type that can be string or `path.Path`
# https://stackoverflow.com/a/78070015/10237506
<<<<<<< HEAD
FileType = str | bytes | PathLike
=======
# A type that can be string, bytes, or `PathLike`
FileType: TypeAlias = Union[str, bytes, PathLike]
>>>>>>> 96fd0df8


class JSONListWizard(JSONSerializable, str=False):

    @classmethod
    def from_json(cls: type[W], string: AnyStr, *,
                  decoder: Decoder = json.loads,
                  **decoder_kwargs) -> W | Container[W]:

        ...

    @classmethod
    def from_list(cls: type[W], o: ListOfJSONObject) -> Container[W]:
        ...


class JSONFileWizard(SerializerHookMixin):

    @classmethod
    def from_json_file(cls: type[T], file: FileType, *,
                       decoder: FileDecoder = json.load,
                       **decoder_kwargs) -> T | list[T]:
        ...

    def to_json_file(self: T, file: FileType, mode: str = 'w',
                     encoder: FileEncoder = json.dump,
                     **encoder_kwargs) -> None:
        ...


class TOMLWizard(SerializerHookMixin):

    def __init_subclass__(cls, key_transform=LetterCase.NONE):
        ...

    @classmethod
    def from_toml(cls: type[T],
                  string_or_stream: AnyStr | BinaryIO, *,
                  decoder: Decoder | None = None,
                  header: str = 'items',
                  parse_float: ParseFloat = float) -> T | list[T]:
        ...

    @classmethod
    def from_toml_file(cls: type[T], file: FileType, *,
                       decoder: FileDecoder | None = None,
                       header: str = 'items',
                       parse_float: ParseFloat = float) -> T | list[T]:
        ...

    def to_toml(self: T,
                /,
                *encoder_args,
                encoder: Encoder | None = None,
                multiline_strings: bool = False,
                indent: int = 4) -> AnyStr:
        ...

    def to_toml_file(self: T, file: FileType, mode: str = 'wb',
                     encoder: FileEncoder | None = None,
                     multiline_strings: bool = False,
                     indent: int = 4) -> None:
        ...

    @classmethod
    def list_to_toml(cls: type[T],
                     instances: list[T],
                     header: str = 'items',
                     encoder: Encoder | None = None,
                     **encoder_kwargs) -> AnyStr:
        ...


class YAMLWizard(SerializerHookMixin):

    def __init_subclass__(cls, key_transform=LetterCase.LISP):
        ...

    @classmethod
    def from_yaml(cls: type[T],
                  string_or_stream: AnyStr | TextIO | BinaryIO, *,
                  decoder: Decoder | None = None,
                  **decoder_kwargs) -> T | list[T]:
        ...

    @classmethod
    def from_yaml_file(cls: type[T], file: FileType, *,
                       decoder: FileDecoder | None = None,
                       **decoder_kwargs) -> T | list[T]:
        ...

    def to_yaml(self: T, *,
                encoder: Encoder | None = None,
                **encoder_kwargs) -> AnyStr:
        ...

    def to_yaml_file(self: T, file: FileType, mode: str = 'w',
                     encoder: FileEncoder | None = None,
                     **encoder_kwargs) -> None:
        ...

    @classmethod
    def list_to_yaml(cls: type[T],
                     instances: list[T],
                     encoder: Encoder | None = None,
                     **encoder_kwargs) -> AnyStr:
        ...<|MERGE_RESOLUTION|>--- conflicted
+++ resolved
@@ -17,12 +17,8 @@
 
 # A type that can be string or `path.Path`
 # https://stackoverflow.com/a/78070015/10237506
-<<<<<<< HEAD
-FileType = str | bytes | PathLike
-=======
 # A type that can be string, bytes, or `PathLike`
-FileType: TypeAlias = Union[str, bytes, PathLike]
->>>>>>> 96fd0df8
+FileType: TypeAlias = str | bytes | PathLike
 
 
 class JSONListWizard(JSONSerializable, str=False):

--- conflicted
+++ resolved
@@ -17,11 +17,6 @@
 from .loaders import fromdict, fromlist
 from .models import Container
 from .serial_json import JSONSerializable
-<<<<<<< HEAD
-from .type_def import (T, ListOfJSONObject, FileType,
-                       Encoder, Decoder, FileDecoder, FileEncoder)
-=======
->>>>>>> a8f6a70d
 
 
 class JSONListWizard(JSONSerializable, str=False):
@@ -47,38 +42,19 @@
 class JSONFileWizard:
 
     @classmethod
-<<<<<<< HEAD
-    def from_json_file(cls: Type[T], file: FileType, *,
-                       decoder: FileDecoder = json.load,
-                       **decoder_kwargs) -> Union[T, List[T]]:
-        """
-        Reads in the JSON file contents and converts to an instance of the
-        dataclass, or a list of the dataclass instances.
-        """
-=======
     def from_json_file(cls, file, *,
                        decoder=json.load,
                        **decoder_kwargs):
 
->>>>>>> a8f6a70d
         with open(file) as in_file:
             o = decoder(in_file, **decoder_kwargs)
 
         return fromdict(cls, o) if isinstance(o, dict) else fromlist(cls, o)
 
-<<<<<<< HEAD
-    def to_json_file(self: T, file: FileType, mode: str = 'w',
-                     encoder: FileEncoder = json.dump,
-                     **encoder_kwargs) -> None:
-        """
-        Serializes the instance and writes it to a JSON file.
-        """
-=======
     def to_json_file(self, file, mode='w',
                      encoder=json.dump,
                      **encoder_kwargs):
 
->>>>>>> a8f6a70d
         with open(file, mode) as out_file:
             encoder(asdict(self), out_file, **encoder_kwargs)
 
@@ -188,20 +164,10 @@
         return fromdict(cls, o) if isinstance(o, dict) else fromlist(cls, o)
 
     @classmethod
-<<<<<<< HEAD
-    def from_yaml_file(cls: Type[T], file: FileType, *,
-                       decoder: Optional[FileDecoder] = None,
-                       **decoder_kwargs) -> Union[T, List[T]]:
-        """
-        Reads in the YAML file contents and converts to an instance of the
-        dataclass, or a list of the dataclass instances.
-        """
-=======
     def from_yaml_file(cls, file, *,
                        decoder=None,
                        **decoder_kwargs):
 
->>>>>>> a8f6a70d
         with open(file) as in_file:
             return cls.from_yaml(in_file, decoder=decoder,
                                  **decoder_kwargs)
@@ -215,19 +181,10 @@
 
         return encoder(asdict(self), **encoder_kwargs)
 
-<<<<<<< HEAD
-    def to_yaml_file(self: T, file: FileType, mode: str = 'w',
-                     encoder: Optional[FileEncoder] = None,
-                     **encoder_kwargs) -> None:
-        """
-        Serializes the instance and writes it to a YAML file.
-        """
-=======
     def to_yaml_file(self, file, mode='w',
                      encoder = None,
                      **encoder_kwargs):
 
->>>>>>> a8f6a70d
         with open(file, mode) as out_file:
             self.to_yaml(stream=out_file, encoder=encoder,
                          **encoder_kwargs)

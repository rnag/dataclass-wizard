from collections import defaultdict, deque, namedtuple
from dataclasses import is_dataclass
from datetime import datetime, time, date, timedelta
from decimal import Decimal
from enum import Enum
<<<<<<< HEAD
# noinspection PyProtectedMember, PyUnresolvedReferences
from typing import (
    Any, Type, Dict, List, Tuple, Iterable, Sequence, Union,
    NamedTupleMeta, SupportsFloat, AnyStr, Text, Callable, Optional,
=======
from pathlib import Path
# noinspection PyUnresolvedReferences,PyProtectedMember
from typing import (
    Any, Type, Dict, List, Tuple, Iterable, Sequence, Union,
    NamedTupleMeta,
    SupportsFloat, AnyStr, Text, Callable, Optional
>>>>>>> a8f6a70d
)
from uuid import UUID

from .abstractions import AbstractLoader, AbstractParser, FieldToParser
from .bases import BaseLoadHook, AbstractMeta, META
from .class_helper import (
    create_new_class,
    dataclass_to_loader, set_class_loader,
    dataclass_field_to_load_parser, json_field_to_dataclass_field,
    CLASS_TO_LOAD_FUNC, dataclass_fields, get_meta, is_subclass_safe, dataclass_field_to_json_path,
    dataclass_init_fields, dataclass_field_to_default,
)
from .constants import _LOAD_HOOKS, SINGLE_ARG_ALIAS, IDENTITY, CATCH_ALL
from .decorators import _alias, _single_arg_alias, resolve_alias_func, _identity
from .errors import (ParseError, MissingFields, UnknownJSONKey,
                     MissingData, RecursiveClassError)
from .log import LOG
from .models import Extras, PatternedDT
from .parsers import *
from .type_def import (
    ExplicitNull, FrozenKeys, DefFactory, NoneType, JSONObject,
    PyRequired, PyNotRequired,
    M, N, T, E, U, DD, LSQ, NT
)
from .utils.function_builder import FunctionBuilder
# noinspection PyProtectedMember
from .utils.dataclass_compat import _set_new_attribute
from .utils.object_path import safe_get
from .utils.string_conv import to_snake_case
from .utils.type_conv import (
    as_bool, as_str, as_datetime, as_date, as_time, as_int, as_timedelta
)
from .utils.typing_compat import (
    is_literal, is_typed_dict, get_origin, get_args, is_annotated,
    eval_forward_ref_if_needed
)


class LoadMixin(AbstractLoader, BaseLoadHook):
    """
    This Mixin class derives its name from the eponymous `json.loads`
    function. Essentially it contains helper methods to convert JSON strings
    (or a Python dictionary object) to a `dataclass` which can often contain
    complex types such as lists, dicts, or even other dataclasses nested
    within it.

    Refer to the :class:`AbstractLoader` class for documentation on any of the
    implemented methods.

    """
    __slots__ = ()

    def __init_subclass__(cls, **kwargs):
        super().__init_subclass__()
        setup_default_loader(cls)

    @staticmethod
    @_alias(to_snake_case)
    def transform_json_field(string: str) -> str:
        # alias: to_snake_case
        ...

    @staticmethod
    @_identity
    def default_load_to(o: T, _: Any) -> T:
        # identity: o
        ...

    @staticmethod
    def load_after_type_check(o: Any, base_type: Type[T]) -> T:

        if isinstance(o, base_type):
            return o

        e = ValueError(f'data type is not a {base_type!s}')
        raise ParseError(e, o, base_type)

    @staticmethod
    @_alias(as_str)
    def load_to_str(o: Union[Text, N, None], base_type: Type[str]) -> str:
        # alias: as_str
        ...

    @staticmethod
    @_alias(as_int)
    def load_to_int(o: Union[str, int, bool, None], base_type: Type[N]) -> N:
        # alias: as_int
        ...

    @staticmethod
    @_single_arg_alias('base_type')
    def load_to_float(o: Union[SupportsFloat, str], base_type: Type[N]) -> N:
        # alias: base_type(o)
        ...

    @staticmethod
    @_single_arg_alias(as_bool)
    def load_to_bool(o: Union[str, bool, N], _: Type[bool]) -> bool:
        # alias: as_bool(o)
        ...

    @staticmethod
    @_single_arg_alias('base_type')
    def load_to_enum(o: Union[AnyStr, N], base_type: Type[E]) -> E:
        # alias: base_type(o)
        ...

    @staticmethod
    @_single_arg_alias('base_type')
    def load_to_uuid(o: Union[AnyStr, U], base_type: Type[U]) -> U:
        # alias: base_type(o)
        ...

    @staticmethod
    def load_to_iterable(
            o: Iterable, base_type: Type[LSQ],
            elem_parser: AbstractParser) -> LSQ:

        return base_type([elem_parser(elem) for elem in o])

    @staticmethod
    def load_to_tuple(
            o: Union[List, Tuple], base_type: Type[Tuple],
            elem_parsers: Sequence[AbstractParser]) -> Tuple:

        try:
            zipped = zip(elem_parsers, o)
        except TypeError:
            return base_type([e for e in o])
        else:
            return base_type([parser(e) for parser, e in zipped])

    @staticmethod
    def load_to_named_tuple(
            o: Union[Dict, List, Tuple], base_type: Type[NT],
            field_to_parser: FieldToParser,
            field_parsers: List[AbstractParser]) -> NT:

        if isinstance(o, dict):
            # Convert the values of all fields in the NamedTuple, using
            # their type annotations. The keys in a dictionary object
            # (assuming it was loaded from JSON) are required to be
            # strings, so we don't need to convert them.
            return base_type(
                **{k: field_to_parser[k](o[k]) for k in o})
        # We're passed in a list or a tuple.
        return base_type(
            *[parser(elem) for parser, elem in zip(field_parsers, o)])

    @staticmethod
    def load_to_named_tuple_untyped(
            o: Union[Dict, List, Tuple], base_type: Type[NT],
            dict_parser: AbstractParser, list_parser: AbstractParser) -> NT:

        if isinstance(o, dict):
            return base_type(**dict_parser(o))
        # We're passed in a list or a tuple.
        return base_type(*list_parser(o))

    @staticmethod
    def load_to_dict(
            o: Dict, base_type: Type[M],
            key_parser: AbstractParser,
            val_parser: AbstractParser) -> M:

        return base_type(
            (key_parser(k), val_parser(v))
            for k, v in o.items()
        )

    @staticmethod
    def load_to_defaultdict(
            o: Dict, base_type: Type[DD],
            default_factory: DefFactory,
            key_parser: AbstractParser,
            val_parser: AbstractParser) -> DD:

        return base_type(
            default_factory,
            {key_parser(k): val_parser(v)
             for k, v in o.items()}
        )

    @staticmethod
    def load_to_typed_dict(
            o: Dict, base_type: Type[M],
            key_to_parser: FieldToParser,
            required_keys: FrozenKeys,
            optional_keys: FrozenKeys) -> M:

        kwargs = {}

        # Set required keys for the `TypedDict`
        for k in required_keys:
            kwargs[k] = key_to_parser[k](o[k])

        # Set optional keys for the `TypedDict` (if they exist)
        for k in optional_keys:
            if k in o:
                kwargs[k] = key_to_parser[k](o[k])

        return base_type(**kwargs)

    @staticmethod
    def load_to_decimal(o: N, base_type: Type[Decimal]) -> Decimal:

        return base_type(str(o))

    @staticmethod
    def load_to_path(o: N, base_type: Type[Path]) -> Path:

        return base_type(str(o))

    @staticmethod
    @_alias(as_datetime)
    def load_to_datetime(
            o: Union[str, N], base_type: Type[datetime]) -> datetime:
        # alias: as_datetime
        ...

    @staticmethod
    @_alias(as_time)
    def load_to_time(o: str, base_type: Type[time]) -> time:
        # alias: as_time
        ...

    @staticmethod
    @_alias(as_date)
    def load_to_date(o: Union[str, N], base_type: Type[date]) -> date:
        # alias: as_date
        ...

    @staticmethod
    @_alias(as_timedelta)
    def load_to_timedelta(
            o: Union[str, N], base_type: Type[timedelta]) -> timedelta:
        # alias: as_timedelta
        ...

    @staticmethod
    def load_func_for_dataclass(
        cls: Type[T],
        config: Optional[META],
    ) -> Callable[[JSONObject], T]:

        return load_func_for_dataclass(
            cls, is_main_class=False, config=config)

    @classmethod
    def get_parser_for_annotation(cls, ann_type: Type[T],
                                  base_cls: Type = None,
                                  extras: Extras = None) -> 'AbstractParser | Callable[[dict[str, Any]], T]':
        """Returns the Parser (dispatcher) for a given annotation type."""
        hooks = cls.__LOAD_HOOKS__
        ann_type = eval_forward_ref_if_needed(ann_type, base_cls)
        load_hook = hooks.get(ann_type)
        base_type = ann_type

        # TODO: I'll need to refactor the code below to remove the nested `if`
        #   statements, when time allows. Right now the branching logic is
        #   unseemly and there's really no need for that, as any such
        #   performance gains (if they do exist) are minimal at best.

        if 'pattern' in extras and is_subclass_safe(
                ann_type, (date, time, datetime)):
            # Check for a field that was initially annotated like:
            #   Annotated[List[time], Pattern('%H:%M:%S')]
            return PatternedDTParser(base_cls, extras, base_type)

        if load_hook is None:
            # Need to check this first, because the `Literal` type in Python
            # 3.6 behaves a bit differently (doesn't have an `__origin__`
            # attribute for example)
            if is_literal(ann_type):
                return LiteralParser(base_cls, extras, ann_type)

            if is_annotated(ann_type):
                # Given `Annotated[T, MaxValue(10), ...]`, we only need `T`
                ann_type = get_args(ann_type)[0]
                return cls.get_parser_for_annotation(
                    ann_type, base_cls, extras)

            # This property will be available for most generic types in the
            # `typing` library.
            try:
                base_type = get_origin(ann_type, raise_=True)

            # If we can't access this property, it's likely a non-generic
            # class or a non-generic sub-type.
            except AttributeError:

                # https://stackoverflow.com/questions/76520264/dataclasswizard-after-upgrading-to-python3-11-is-not-working-as-expected
                if base_type is Any:
                    load_hook = cls.default_load_to

                elif isinstance(base_type, type):

                    if is_dataclass(base_type):
<<<<<<< HEAD
                        base_type: Type[T]
                        load_hook = cls.load_func_for_dataclass(
                            base_type,
                            config=extras['config']
                        )
=======
                        config: META = extras.get('config')

                        # enable support for cyclic / self-referential dataclasses
                        # see https://github.com/rnag/dataclass-wizard/issues/62
                        if AbstractMeta.recursive_classes or (config and config.recursive_classes):
                            # noinspection PyTypeChecker
                            return RecursionSafeParser(
                                base_cls, extras, base_type, hook=None
                            )
                        else:  # else, logic is same as normal
                            base_type: 'type[T]'
                            # return a dynamically generated `fromdict`
                            # for the `cls` (base_type)
                            return load_func_for_dataclass(
                                base_type,
                                is_main_class=False,
                                config=extras['config']
                            )
>>>>>>> a8f6a70d

                    elif issubclass(base_type, Enum):
                        load_hook = hooks.get(Enum)

                    elif issubclass(base_type, UUID):
                        load_hook = hooks.get(UUID)

                    elif issubclass(base_type, tuple) \
                            and hasattr(base_type, '_fields'):

                        if getattr(base_type, '__annotations__', None):
                            # Annotated as a `typing.NamedTuple` subtype
                            load_hook = hooks.get(NamedTupleMeta)
                            return NamedTupleParser(
                                base_cls, extras, base_type, load_hook,
                                cls.get_parser_for_annotation
                            )
                        else:
                            # Annotated as a `collections.namedtuple` subtype
                            load_hook = hooks.get(namedtuple)
                            return NamedTupleUntypedParser(
                                base_cls, extras, base_type, load_hook,
                                cls.get_parser_for_annotation
                            )

                    elif is_typed_dict(base_type):
                        load_hook = cls.load_to_typed_dict
                        return TypedDictParser(
                            base_cls, extras, base_type, load_hook,
                            cls.get_parser_for_annotation
                        )

                elif isinstance(base_type, PatternedDT):
                    # Check for a field that was initially annotated like:
                    #   DateTimePattern('%m/%d/%y %H:%M:%S')]
                    return PatternedDTParser(base_cls, extras, base_type)

                elif base_type is Ellipsis:
                    load_hook = cls.default_load_to

                # If we can't find the underlying type of the object, we
                # should emit a warning for awareness.
                else:
                    load_hook = cls.default_load_to
                    LOG.warning('Using default loader, type=%r', ann_type)

            # Else, it's annotated with a generic type like Union or List -
            # basically anything that's subscriptable.
            else:
                if base_type is Union:
                    # Get the subscripted values
                    #   ex. `Union[int, str]` -> (int, str)
                    base_types = get_args(ann_type)

                    if not base_types:
                        # Annotated as just `Union` (no subscripted types)
                        load_hook = cls.default_load_to

                    elif NoneType in base_types and len(base_types) == 2:
                        # Special case for Optional[x], which is actually Union[x, None]
                        return OptionalParser(
                            base_cls, extras, base_types[0],
                            cls.get_parser_for_annotation
                        )

                    else:
                        return UnionParser(
                            base_cls, extras, base_types,
                            cls.get_parser_for_annotation
                        )

                elif base_type in (PyRequired, PyNotRequired):
                    # Given `Required[T]` or `NotRequired[T]`, we only need `T`
                    ann_type = get_args(ann_type)[0]
                    return cls.get_parser_for_annotation(
                        ann_type, base_cls, extras)

                elif issubclass(base_type, defaultdict):
                    load_hook = hooks[defaultdict]
                    return DefaultDictParser(
                        base_cls, extras, ann_type, load_hook,
                        cls.get_parser_for_annotation
                    )

                elif issubclass(base_type, dict):
                    load_hook = hooks[dict]
                    return MappingParser(
                        base_cls, extras, ann_type, load_hook,
                        cls.get_parser_for_annotation
                    )

                elif issubclass(base_type, LSQ.__constraints__):
                    load_hook = hooks[list]
                    return IterableParser(
                        base_cls, extras, ann_type, load_hook,
                        cls.get_parser_for_annotation
                    )

                elif issubclass(base_type, tuple):
                    load_hook = hooks[tuple]
                    # Check if the `Tuple` appears in the variadic form
                    #   i.e. Tuple[str, ...]
                    args = get_args(ann_type)
                    is_variadic = args and args[-1] is ...
                    # Determine the parser for the annotation
                    parser: Type[AbstractParser] = TupleParser
                    if is_variadic:
                        parser = VariadicTupleParser

                    return parser(
                        base_cls, extras, ann_type, load_hook,
                        cls.get_parser_for_annotation
                    )

                else:
                    load_hook = hooks.get(base_type)

        # TODO i'll need to refactor this to remove duplicate lines above -
        # maybe merge them together.
        elif issubclass(base_type, dict):
            load_hook = hooks[dict]
            return MappingParser(
                base_cls, extras, ann_type, load_hook,
                cls.get_parser_for_annotation)

        elif issubclass(base_type, LSQ.__constraints__):
            load_hook = hooks[list]
            return IterableParser(
                base_cls, extras, ann_type, load_hook,
                cls.get_parser_for_annotation)

        elif issubclass(base_type, tuple):
            load_hook = hooks[tuple]
            return TupleParser(
                base_cls, extras, ann_type, load_hook,
                cls.get_parser_for_annotation)

        if load_hook is None:
            # If load hook is still not resolved at this point, it's possible
            # the type is a subclass of a known type.
            for typ in hooks:
                # TODO use a `is_subclass_safe` helper function instead
                try:
                    if issubclass(base_type, typ):
                        load_hook = hooks[typ]
                        break
                except TypeError:
                    continue

            else:
                # No matching hook is found for the type.
                err = TypeError('Provided type is not currently supported.')
                raise ParseError(
                    err, None, base_type,
                    unsupported_type=base_type
                )

        if hasattr(load_hook, SINGLE_ARG_ALIAS):
            load_hook = resolve_alias_func(load_hook, locals())
            return SingleArgParser(base_cls, extras, base_type, load_hook)

        if hasattr(load_hook, IDENTITY):
            return IdentityParser(base_type, extras, base_type)

        return Parser(base_cls, extras, base_type, load_hook)


def setup_default_loader(cls=LoadMixin):
    """
    Setup the default type hooks to use when converting `str` (json) or a
    Python `dict` object to a `dataclass` instance.

    Note: `cls` must be :class:`LoadMixIn` or a sub-class of it.
    """
    # Simple types
    cls.register_load_hook(str, cls.load_to_str)
    cls.register_load_hook(int, cls.load_to_int)
    cls.register_load_hook(float, cls.load_to_float)
    cls.register_load_hook(bool, cls.load_to_bool)
    cls.register_load_hook(bytes, cls.load_after_type_check)
    cls.register_load_hook(bytearray, cls.load_after_type_check)
    cls.register_load_hook(NoneType, cls.default_load_to)
    # Complex types
    cls.register_load_hook(Enum, cls.load_to_enum)
    cls.register_load_hook(UUID, cls.load_to_uuid)
    cls.register_load_hook(set, cls.load_to_iterable)
    cls.register_load_hook(frozenset, cls.load_to_iterable)
    cls.register_load_hook(deque, cls.load_to_iterable)
    cls.register_load_hook(list, cls.load_to_iterable)
    cls.register_load_hook(tuple, cls.load_to_tuple)
    # noinspection PyTypeChecker
    cls.register_load_hook(namedtuple, cls.load_to_named_tuple_untyped)
    cls.register_load_hook(NamedTupleMeta, cls.load_to_named_tuple)
    cls.register_load_hook(defaultdict, cls.load_to_defaultdict)
    cls.register_load_hook(dict, cls.load_to_dict)
    cls.register_load_hook(Decimal, cls.load_to_decimal)
    cls.register_load_hook(Path, cls.load_to_path)
    # Dates and times
    cls.register_load_hook(datetime, cls.load_to_datetime)
    cls.register_load_hook(time, cls.load_to_time)
    cls.register_load_hook(date, cls.load_to_date)
    cls.register_load_hook(timedelta, cls.load_to_timedelta)


def get_loader(class_or_instance=None, create=True,
               base_cls: T = LoadMixin) -> Type[T]:
    """
    Get the loader for the class, using the following logic:

        * Return the class if it's already a sub-class of :class:`LoadMixin`
        * If `create` is enabled (which is the default), a new sub-class of
          :class:`LoadMixin` for the class will be generated and cached on the
          initial run.
        * Otherwise, we will return the base loader, :class:`LoadMixin`, which
          can potentially be shared by more than one dataclass.

    """
    try:
        return dataclass_to_loader(class_or_instance)

    except KeyError:

        if hasattr(class_or_instance, _LOAD_HOOKS):
            return set_class_loader(class_or_instance, class_or_instance)

        elif create:
            cls_loader = create_new_class(class_or_instance, (base_cls, ))
            return set_class_loader(class_or_instance, cls_loader)

        return set_class_loader(class_or_instance, base_cls)


def fromdict(cls: Type[T], d: JSONObject) -> T:
    """
    Converts a Python dictionary object to a dataclass instance.

    Iterates over each dataclass field recursively; lists, dicts, and nested
    dataclasses will likewise be initialized as expected.

    When directly invoking this function, an optional Meta configuration for
    the dataclass can be specified via ``LoadMeta``; by default, this will
    apply recursively to any nested dataclasses. Here's a sample usage of this
    below::

        >>> LoadMeta(key_transform='CAMEL').bind_to(MyClass)
        >>> fromdict(MyClass, {"myStr": "value"})

    """
    try:
        load = CLASS_TO_LOAD_FUNC[cls]
    except KeyError:
        load = load_func_for_dataclass(cls)

    return load(d)


def fromlist(cls: Type[T], list_of_dict: List[JSONObject]) -> List[T]:
    """
    Converts a Python list object to a list of dataclass instances.

    Iterates over each dataclass field recursively; lists, dicts, and nested
    dataclasses will likewise be initialized as expected.

    """
    try:
        load = CLASS_TO_LOAD_FUNC[cls]
    except KeyError:
        load = load_func_for_dataclass(cls)

    return [load(d) for d in list_of_dict]


def load_func_for_dataclass(
        cls: Type[T],
        is_main_class: bool = True,
        config: Optional[META] = None,
<<<<<<< HEAD
        loader_cls=LoadMixin,
) -> Callable[[JSONObject], T]:
=======
) -> Callable[[JSONObject], T]:

    # TODO dynamically generate for multiple nested classes at once

    # Tuple describing the fields of this dataclass.
    cls_fields = dataclass_fields(cls)
>>>>>>> a8f6a70d

    # Get the loader for the class, or create a new one as needed.
    cls_loader = get_loader(cls, base_cls=loader_cls)

    # Get the meta config for the class, or the default config otherwise.
    meta = get_meta(cls)

    if is_main_class:  # we are being run for the main dataclass
        # If the `recursive` flag is enabled and a Meta config is provided,
        # apply the Meta recursively to any nested classes.
        if meta.recursive and meta is not AbstractMeta:
            config = meta

    # we are being run for a nested dataclass
    elif config:
        # we want to apply the meta config from the main dataclass
        # recursively.
        meta = meta | config
        meta.bind_to(cls, is_default=False)

    # This contains a mapping of the original field name to the parser for its
    # annotated type; the item lookup *can* be case-insensitive.
    try:
        field_to_parser = dataclass_field_to_load_parser(cls_loader, cls, config)
    except RecursionError:
        if meta.recursive_classes:
            # recursion-safe loader is already in use; something else must have gone wrong
            raise
        else:
            raise RecursiveClassError(cls) from None

    # A cached mapping of each key in a JSON or dictionary object to the
    # resolved dataclass field name; useful so we don't need to do a case
    # transformation (via regex) each time.
    json_to_field = json_field_to_dataclass_field(cls)

    field_to_path = dataclass_field_to_json_path(cls)
    num_paths = len(field_to_path)
    has_json_paths = True if num_paths else False

    catch_all_field = json_to_field.get(CATCH_ALL)
    has_catch_all = catch_all_field is not None

    # Fix for using `auto_assign_tags` and `raise_on_unknown_json_key` together
    # See https://github.com/rnag/dataclass-wizard/issues/137
    has_tag_assigned = meta.tag is not None
    if (has_tag_assigned and
            # Ensure `tag_key` isn't a dataclass field before assigning an
            # `ExplicitNull`, as assigning it directly can cause issues.
            # See https://github.com/rnag/dataclass-wizard/issues/148
            meta.tag_key not in field_to_parser):
        json_to_field[meta.tag_key] = ExplicitNull

    _locals = {
        'cls': cls,
        'py_case': cls_loader.transform_json_field,
        'field_to_parser': field_to_parser,
        'json_to_field': json_to_field,
        'ExplicitNull': ExplicitNull,
    }

    _globals = {
        'cls_fields': cls_fields,
        'LOG': LOG,
        'MissingData': MissingData,
        'MissingFields': MissingFields,
    }

    # Initialize the FuncBuilder
    fn_gen = FunctionBuilder()

    if has_json_paths:
        loop_over_o = num_paths != len(dataclass_init_fields(cls))
        _locals['get_safe'] = safe_get
    else:
        loop_over_o = True

    with fn_gen.function('cls_fromdict', ['o']):

        _pre_from_dict_method = getattr(cls, '_pre_from_dict', None)
        if _pre_from_dict_method is not None:
            _locals['__pre_from_dict__'] = _pre_from_dict_method
            fn_gen.add_line('o = __pre_from_dict__(o)')

        # Need to create a separate dictionary to copy over the constructor
        # args, as we don't want to mutate the original dictionary object.
        fn_gen.add_line('init_kwargs = {}')
        if has_catch_all:
            fn_gen.add_line('catch_all = {}')

        if has_json_paths:

            with fn_gen.try_():
                field_to_default = dataclass_field_to_default(cls)
                for field, path in field_to_path.items():
                    if field in field_to_default:
                        default_value = f'_default_{field}'
                        _locals[default_value] = field_to_default[field]
                        extra_args = f', {default_value}'
                    else:
                        extra_args = ''
                    fn_gen.add_line(f'field={field!r}; init_kwargs[field] = field_to_parser[field](get_safe(o, {path!r}{extra_args}))')

            with fn_gen.except_(ParseError, 'e'):
                # We run into a parsing error while loading the field value;
                # Add additional info on the Exception object before re-raising it.
                fn_gen.add_line("e.class_name, e.field_name, e.json_object, e.fields = cls, field, o, cls_fields")
                fn_gen.add_line("raise")

        if loop_over_o:
            # This try-block is here in case the object `o` is None.
            with fn_gen.try_():
                # Loop over the dictionary object
                with fn_gen.for_('json_key in o'):

                    with fn_gen.try_():
                        # Get the resolved dataclass field name
                        fn_gen.add_line("field = json_to_field[json_key]")

                    with fn_gen.except_(KeyError):
                        fn_gen.add_line('# Lookup Field for JSON Key')
                        # Determines the dataclass field which a JSON key should map to.
                        # Note this logic only runs the initial time, i.e. the first time
                        # we encounter the key in a JSON object.
                        #
                        # :raises UnknownJSONKey: If there is no resolved field name for the
                        #   JSON key, and`raise_on_unknown_json_key` is enabled in the Meta
                        #   config for the class.

                        # Short path: an identical-cased field name exists for the JSON key
                        with fn_gen.if_('json_key in field_to_parser'):
                            fn_gen.add_line("field = json_to_field[json_key] = json_key")

                        with fn_gen.else_():
                            # Transform JSON field name (typically camel-cased) to the
                            # snake-cased variant which is convention in Python.
                            fn_gen.add_line("py_field = py_case(json_key)")

                            with fn_gen.try_():
                                # Do a case-insensitive lookup of the dataclass field, and
                                # cache the mapping, so we have it for next time
                                fn_gen.add_line("field "
                                                "= json_to_field[json_key] "
                                                "= field_to_parser.get_key(py_field)")

                            with fn_gen.except_(KeyError):
                                # Else, we see an unknown field in the dictionary object
                                fn_gen.add_line("field = json_to_field[json_key] = ExplicitNull")
                                fn_gen.add_line("LOG.warning('JSON field %r missing from dataclass schema, "
                                                "class=%r, parsed field=%r',json_key,cls,py_field)")

                                # Raise an error here (if needed)
                                if meta.raise_on_unknown_json_key:
                                    _globals['UnknownJSONKey'] = UnknownJSONKey
                                    fn_gen.add_line("raise UnknownJSONKey(json_key, o, cls, cls_fields) from None")

                    # Exclude JSON keys that don't map to any fields.
                    with fn_gen.if_('field is not ExplicitNull'):

                        with fn_gen.try_():
                            # Note: pass the original cased field to the class constructor;
                            # don't use the lowercase result from `py_case`
                            fn_gen.add_line("init_kwargs[field] = field_to_parser[field](o[json_key])")

                        with fn_gen.except_(ParseError, 'e'):
                            # We run into a parsing error while loading the field value;
                            # Add additional info on the Exception object before re-raising it.
                            #
                            # First confirm these values are not already set by an
                            # inner dataclass. If so, it likely makes it easier to
                            # debug the cause. Note that this should already be
                            # handled by the `setter` methods.
                            fn_gen.add_line("e.class_name, e.field_name, e.json_object = cls, field, o")
                            fn_gen.add_line("raise")

                    if has_catch_all:
                        line = 'catch_all[json_key] = o[json_key]'
                        if has_tag_assigned:
                            with fn_gen.elif_(f'json_key != {meta.tag_key!r}'):
                                fn_gen.add_line(line)
                        else:
                            with fn_gen.else_():
                                fn_gen.add_line(line)

            with fn_gen.except_(TypeError):
                # If the object `o` is None, then raise an error with
                # the relevant info included.
                with fn_gen.if_('o is None'):
                    fn_gen.add_line("raise MissingData(cls) from None")

                # Check if the object `o` is some other type than what we expect -
                # for example, we could be passed in a `list` type instead.
                with fn_gen.if_('not isinstance(o, dict)'):
                    fn_gen.add_line("e = TypeError('Incorrect type for field')")
                    fn_gen.add_line("raise ParseError(e, o, dict, cls, desired_type=dict) from None")

                # Else, just re-raise the error.
                fn_gen.add_line("raise")

        if has_catch_all:
            if catch_all_field.endswith('?'):  # Default value
                with fn_gen.if_('catch_all'):
                    fn_gen.add_line(f'init_kwargs[{catch_all_field.rstrip("?")!r}] = catch_all')
            else:
                fn_gen.add_line(f'init_kwargs[{catch_all_field!r}] = catch_all')

        # Now pass the arguments to the constructor method, and return
        # the new dataclass instance. If there are any missing fields,
        # we raise them here.

        with fn_gen.try_():
            fn_gen.add_line("return cls(**init_kwargs)")

        with fn_gen.except_(TypeError, 'e'):
            fn_gen.add_line("raise MissingFields(e, o, cls, init_kwargs, cls_fields) from None")

    functions = fn_gen.create_functions(
        locals=_locals, globals=_globals
    )

    cls_fromdict = functions['cls_fromdict']

    # Save the load function for the main dataclass, so we don't need to run
    # this logic each time.
    if is_main_class:
        # Check if the class has a `from_dict`, and it's
        # a class method bound to `fromdict`.
        if ((from_dict := getattr(cls, 'from_dict', None)) is not None
                and getattr(from_dict, '__func__', None) is fromdict):
            _set_new_attribute(cls, 'from_dict', cls_fromdict)
        CLASS_TO_LOAD_FUNC[cls] = cls_fromdict

    return cls_fromdict<|MERGE_RESOLUTION|>--- conflicted
+++ resolved
@@ -3,23 +3,16 @@
 from datetime import datetime, time, date, timedelta
 from decimal import Decimal
 from enum import Enum
-<<<<<<< HEAD
-# noinspection PyProtectedMember, PyUnresolvedReferences
-from typing import (
-    Any, Type, Dict, List, Tuple, Iterable, Sequence, Union,
-    NamedTupleMeta, SupportsFloat, AnyStr, Text, Callable, Optional,
-=======
 from pathlib import Path
 # noinspection PyUnresolvedReferences,PyProtectedMember
 from typing import (
     Any, Type, Dict, List, Tuple, Iterable, Sequence, Union,
     NamedTupleMeta,
     SupportsFloat, AnyStr, Text, Callable, Optional
->>>>>>> a8f6a70d
 )
 from uuid import UUID
 
-from .abstractions import AbstractLoader, AbstractParser, FieldToParser
+from .abstractions import AbstractLoader, AbstractParser
 from .bases import BaseLoadHook, AbstractMeta, META
 from .class_helper import (
     create_new_class,
@@ -151,7 +144,7 @@
     @staticmethod
     def load_to_named_tuple(
             o: Union[Dict, List, Tuple], base_type: Type[NT],
-            field_to_parser: FieldToParser,
+            field_to_parser: 'FieldToParser',
             field_parsers: List[AbstractParser]) -> NT:
 
         if isinstance(o, dict):
@@ -202,7 +195,7 @@
     @staticmethod
     def load_to_typed_dict(
             o: Dict, base_type: Type[M],
-            key_to_parser: FieldToParser,
+            key_to_parser: 'FieldToParser',
             required_keys: FrozenKeys,
             optional_keys: FrozenKeys) -> M:
 
@@ -314,13 +307,6 @@
                 elif isinstance(base_type, type):
 
                     if is_dataclass(base_type):
-<<<<<<< HEAD
-                        base_type: Type[T]
-                        load_hook = cls.load_func_for_dataclass(
-                            base_type,
-                            config=extras['config']
-                        )
-=======
                         config: META = extras.get('config')
 
                         # enable support for cyclic / self-referential dataclasses
@@ -339,7 +325,6 @@
                                 is_main_class=False,
                                 config=extras['config']
                             )
->>>>>>> a8f6a70d
 
                     elif issubclass(base_type, Enum):
                         load_hook = hooks.get(Enum)
@@ -432,7 +417,7 @@
                     )
 
                 elif issubclass(base_type, LSQ.__constraints__):
-                    load_hook = hooks[list]
+                    load_hook = cls.load_to_iterable
                     return IterableParser(
                         base_cls, extras, ann_type, load_hook,
                         cls.get_parser_for_annotation
@@ -466,7 +451,7 @@
                 cls.get_parser_for_annotation)
 
         elif issubclass(base_type, LSQ.__constraints__):
-            load_hook = hooks[list]
+            load_hook = cls.load_to_iterable
             return IterableParser(
                 base_cls, extras, ann_type, load_hook,
                 cls.get_parser_for_annotation)
@@ -616,17 +601,14 @@
         cls: Type[T],
         is_main_class: bool = True,
         config: Optional[META] = None,
-<<<<<<< HEAD
         loader_cls=LoadMixin,
 ) -> Callable[[JSONObject], T]:
-=======
-) -> Callable[[JSONObject], T]:
 
     # TODO dynamically generate for multiple nested classes at once
 
     # Tuple describing the fields of this dataclass.
     cls_fields = dataclass_fields(cls)
->>>>>>> a8f6a70d
+
 
     # Get the loader for the class, or create a new one as needed.
     cls_loader = get_loader(cls, base_cls=loader_cls)

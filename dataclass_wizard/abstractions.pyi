"""
Contains implementations for Abstract Base Classes
"""
import json
from abc import ABC, abstractmethod
from dataclasses import dataclass, InitVar, Field
from datetime import datetime, time, date, timedelta
from decimal import Decimal
from typing import (
    Any, TypeVar, SupportsFloat, AnyStr,
    Text, Sequence, Iterable, Generic
)

<<<<<<< HEAD
from .models import Extras, TypeInfo
=======
from .models import Extras
from .v1.models import Extras as V1Extras, TypeInfo
>>>>>>> 6493c958
from .type_def import (
    DefFactory, FrozenKeys, ListOfJSONObject, JSONObject, Encoder,
    M, N, T, TT, NT, E, U, DD, LSQ
)


# Create a generic variable that can be 'AbstractEnvWizard', or any subclass.
E = TypeVar('E', bound='AbstractEnvWizard')

# Create a generic variable that can be 'AbstractJSONWizard', or any subclass.
W = TypeVar('W', bound='AbstractJSONWizard')

FieldToParser = dict[str, AbstractParser]


class AbstractEnvWizard(ABC):
    """
    Abstract class that defines the methods a sub-class must implement at a
    minimum to be considered a "true" Environment Wizard.
    """
    __slots__ = ()

    # Extends the `__annotations__` attribute to return only the fields
    # (variables) of the `EnvWizard` subclass.
    #
    # .. NOTE::
    #    This excludes fields marked as ``ClassVar``, or ones which are
    #    not type-annotated.
    __fields__: dict[str, Field]

    def dict(self: E) -> JSONObject:
        """
        Same as ``__dict__``, but only returns values for fields defined
        on the `EnvWizard` instance. See :attr:`__fields__` for more info.

        .. NOTE::
           The values in the returned dictionary object are not needed to be
           JSON serializable. Use :meth:`to_dict` if this is required.
        """

    @abstractmethod
    def to_dict(self: E) -> JSONObject:
        """
        Converts an instance of a `EnvWizard` subclass to a Python dictionary
        object that is JSON serializable.
        """

    @abstractmethod
    def to_json(self: E, indent=None) -> AnyStr:
        """
        Converts an instance of a `EnvWizard` subclass to a JSON `string`
        representation.
        """


class AbstractJSONWizard(ABC):
    """
    Abstract class that defines the methods a sub-class must implement at a
    minimum to be considered a "true" JSON Wizard.

    In particular, these are the abstract methods which - if correctly
    implemented - will allow a concrete sub-class (ideally a dataclass) to
    be properly loaded from, and serialized to, JSON.

    """
    __slots__ = ()

    @classmethod
    @abstractmethod
    def from_json(cls: type[W], string: AnyStr) -> W | list[W]:
        """
        Converts a JSON `string` to an instance of the dataclass, or a list of
        the dataclass instances.
        """

    @classmethod
    @abstractmethod
    def from_list(cls: type[W], o: ListOfJSONObject) -> list[W]:
        """
        Converts a Python `list` object to a list of the dataclass instances.
        """

    @classmethod
    @abstractmethod
    def from_dict(cls: type[W], o: JSONObject) -> W:
        """
        Converts a Python `dict` object to an instance of the dataclass.
        """

    @abstractmethod
    def to_dict(self: W) -> JSONObject:
        """
        Converts the dataclass instance to a Python dictionary object that is
        JSON serializable.
        """

    @abstractmethod
    def to_json(self: W, *,
                encoder: Encoder = json.dumps,
                indent=None,
                **encoder_kwargs) -> AnyStr:
        """
        Converts the dataclass instance to a JSON `string` representation.
        """

    @classmethod
    @abstractmethod
    def list_to_json(cls: type[W],
                     instances: list[W],
                     encoder: Encoder = json.dumps,
                     indent=None,
                     **encoder_kwargs) -> AnyStr:
        """
        Converts a ``list`` of dataclass instances to a JSON `string`
        representation.
        """


@dataclass
class AbstractParser(ABC, Generic[T, TT]):
    """
    Abstract parsers, which will ideally act as dispatchers to route objects
    to the `load` or `dump` hook methods responsible for transforming the
    objects into the annotated type for the dataclass field for which value we
    want to set. The error handling logic should ideally be implemented on the
    Parser (dispatcher) side.

    There can be more complex Parsers, for example ones which will handle
    ``typing.Union``, ``typing.Literal``, ``Dict``, and ``NamedTuple`` types.
    There can even be nested Parsers, which will be useful for handling
    collection and sequence types.

    """
    __slots__ = ('base_type', )

    # This represents the class that contains the field that has an annotated
    # type `base_type`. This is primarily useful for resolving `ForwardRef`
    # types, where we need the globals of the class to resolve the underlying
    # type of the reference.
    cls: InitVar[type]

    # This represents an optional Meta config that was specified for the main
    # dataclass. This is primarily useful to have so that we can merge this
    # base Meta config with the one for each class, and then recursively
    # apply the merged Meta config to any nested dataclasses.
    extras: InitVar[Extras]

    # This is usually the underlying base type of the annotation (for example,
    # for `list[str]` it will be `list`), though in some cases this will be
    # the annotation itself.
    base_type: type[T]

    def __contains__(self, item) -> bool:
        """
        Return true if the Parser is expected to handle the specified item
        type. Checks against the exact type instead of `isinstance` so we can
        handle special cases like `bool`, which is a subclass of `int`.
        """

    @abstractmethod
    def __call__(self, o: Any) -> TT:
        """
        Parse object `o`
        """


class AbstractLoader(ABC):
    """
    Abstract loader which defines the helper methods that can be used to load
    an object `o` into an object of annotated (or concrete) type `base_type`.

    """
    __slots__ = ()

    @staticmethod
    @abstractmethod
    def transform_json_field(string: str) -> str:
        """
        Transform a JSON field name (which will typically be camel-cased) into
        the conventional format for a dataclass field name (which will ideally
        be snake-cased).
        """

    @staticmethod
    @abstractmethod
    def default_load_to(o: T, _: Any) -> T:
        """
        Default load function if no other paths match. Generally, this will
        be a stub load method.
        """

    @staticmethod
    @abstractmethod
    def load_after_type_check(o: Any, base_type: type[T]) -> T:
        """
        Load an object `o`, after confirming that it is indeed of
        type `base_type`.

        :raises ParseError: If the object is not of the expected type.
        """

    @staticmethod
    @abstractmethod
    def load_to_str(o: Text | N | None, base_type: type[str]) -> str:
        """
        Load a string or numeric type into a new object of type `base_type`
        (generally a sub-class of the :class:`str` type)
        """

    @staticmethod
    @abstractmethod
    def load_to_int(o: str | int | bool | None, base_type: type[N]) -> N:
        """
        Load a string or int into a new object of type `base_type`
        (generally a sub-class of the :class:`int` type)
        """

    @staticmethod
    @abstractmethod
    def load_to_float(o: SupportsFloat | str, base_type: type[N]) -> N:
        """
        Load a string or float into a new object of type `base_type`
        (generally a sub-class of the :class:`float` type)
        """

    @staticmethod
    @abstractmethod
    def load_to_bool(o: str | bool | N, _: type[bool]) -> bool:
        """
        Load a bool, string, or an numeric value into a new object of type
        `bool`.

        *Note*: `bool` cannot be sub-classed, so the `base_type` argument is
        discarded in this case.
        """

    @staticmethod
    @abstractmethod
    def load_to_enum(o: AnyStr | N, base_type: type[E]) -> E:
        """
        Load an object `o` into a new object of type `base_type` (generally a
        sub-class of the :class:`Enum` type)
        """

    @staticmethod
    @abstractmethod
    def load_to_uuid(o: AnyStr | U, base_type: type[U]) -> U:
        """
        Load an object `o` into a new object of type `base_type` (generally a
        sub-class of the :class:`UUID` type)
        """

    @staticmethod
    @abstractmethod
    def load_to_iterable(
            o: Iterable, base_type: type[LSQ],
            elem_parser: AbstractParser) -> LSQ:
        """
        Load a list, set, frozenset or deque into a new object of type
        `base_type` (generally a list, set, frozenset, deque, or a sub-class
        of one)
        """

    @staticmethod
    @abstractmethod
    def load_to_tuple(
            o: list | tuple, base_type: type[tuple],
            elem_parsers: Sequence[AbstractParser]) -> tuple:
        """
        Load a list or tuple into a new object of type `base_type` (generally
        a :class:`tuple` or a sub-class of one)
        """

    @staticmethod
    @abstractmethod
    def load_to_named_tuple(
            o: dict | list | tuple, base_type: type[NT],
            field_to_parser: FieldToParser,
            field_parsers: list[AbstractParser]) -> NT:
        """
        Load a dictionary, list, or tuple to a `NamedTuple` sub-class
        """

    @staticmethod
    @abstractmethod
    def load_to_named_tuple_untyped(
            o: dict | list | tuple, base_type: type[NT],
            dict_parser: AbstractParser, list_parser: AbstractParser) -> NT:
        """
        Load a dictionary, list, or tuple to a (generally) un-typed
        `collections.namedtuple`
        """

    @staticmethod
    @abstractmethod
    def load_to_dict(
            o: dict, base_type: type[M],
            key_parser: AbstractParser,
            val_parser: AbstractParser) -> M:
        """
        Load an object `o` into a new object of type `base_type` (generally a
        :class:`dict` or a sub-class of one)
        """

    @staticmethod
    @abstractmethod
    def load_to_defaultdict(
            o: dict, base_type: type[DD],
            default_factory: DefFactory,
            key_parser: AbstractParser,
            val_parser: AbstractParser) -> DD:
        """
        Load an object `o` into a new object of type `base_type` (generally a
        :class:`collections.defaultdict` or a sub-class of one)
        """

    @staticmethod
    @abstractmethod
    def load_to_typed_dict(
            o: dict, base_type: type[M],
            key_to_parser: FieldToParser,
            required_keys: FrozenKeys,
            optional_keys: FrozenKeys) -> M:
        """
        Load an object `o` annotated as a ``TypedDict`` sub-class into a new
        object of type `base_type` (generally a :class:`dict` or a sub-class
        of one)
        """

    @staticmethod
    @abstractmethod
    def load_to_decimal(o: N, base_type: type[Decimal]) -> Decimal:
        """
        Load an object `o` into a new object of type `base_type` (generally a
        :class:`Decimal` or a sub-class of one)
        """

    @staticmethod
    @abstractmethod
    def load_to_datetime(
            o: str | N, base_type: type[datetime]) -> datetime:
        """
        Load a string or number (int or float) into a new object of type
        `base_type` (generally a :class:`datetime` or a sub-class of one)
        """

    @staticmethod
    @abstractmethod
    def load_to_time(o: str, base_type: type[time]) -> time:
        """
        Load a string or number (int or float) into a new object of type
        `base_type` (generally a :class:`time` or a sub-class of one)
        """

    @staticmethod
    @abstractmethod
    def load_to_date(o: str | N, base_type: type[date]) -> date:
        """
        Load a string or number (int or float) into a new object of type
        `base_type` (generally a :class:`date` or a sub-class of one)
        """

    @staticmethod
    @abstractmethod
    def load_to_timedelta(
            o: str | N, base_type: type[timedelta]) -> timedelta:
        """
        Load a string or number (int or float) into a new object of type
        `base_type` (generally a :class:`timedelta` or a sub-class of one)
        """

    @classmethod
    @abstractmethod
    def get_parser_for_annotation(cls, ann_type: type[T],
                                  base_cls: type = None,
                                  extras: Extras = None) -> AbstractParser:
        """
        Returns the Parser (dispatcher) for a given annotation type.

        `base_cls` is the original class object, this is useful when the
        annotated type is a :class:`typing.ForwardRef` object
        """


class AbstractDumper(ABC):
    __slots__ = ()

    def __pre_as_dict__(self):
        """
        Optional hook that runs before the dataclass instance is processed and
        before it is converted to a dictionary object via :meth:`to_dict`.

        To override this, subclasses need to extend from :class:`DumpMixIn`
        and implement this method. A simple example is shown below:

        >>> from dataclasses import dataclass
        >>> from dataclass_wizard import JSONSerializable, DumpMixin
        >>>
        >>>
        >>> @dataclass
        >>> class MyClass(JSONSerializable, DumpMixin):
        >>>     my_str: str
        >>>
        >>>     def __pre_as_dict__(self):
        >>>         self.my_str = self.my_str.swapcase()

        @deprecated since v0.28.0. Use `_pre_dict()` instead - no need
            to subclass from DumpMixin.
        """
        ...


class AbstractLoaderGenerator(ABC):
    """
    Abstract code generator which defines helper methods to generate the
    code for deserializing an object `o` of a given annotated type into
    the corresponding dataclass field during dynamic function construction.
    """
    __slots__ = ()

    @staticmethod
    @abstractmethod
    def transform_json_field(string: str) -> str:
        """
        Transform a JSON field name (which will typically be camel-cased)
        into the conventional format for a dataclass field name
        (which will ideally be snake-cased).
        """

    @staticmethod
    @abstractmethod
<<<<<<< HEAD
    def default_load_to(tp: TypeInfo, extras: Extras) -> str:
=======
    def default_load_to(tp: TypeInfo, extras: V1Extras) -> str:
>>>>>>> 6493c958
        """
        Generate code for the default load function if no other types match.
        Generally, this will be a stub load method.
        """

    @staticmethod
    @abstractmethod
<<<<<<< HEAD
    def load_after_type_check(tp: TypeInfo, extras: Extras) -> str:
        """
        Generate code to load an object after confirming its type.

        :param tp: The type information (including annotation) of the field as a string.
        :param extras: Additional context or dependencies for code generation.
        :raises ParseError: If the object type is not as expected.
        """

    @staticmethod
    @abstractmethod
    def load_to_str(tp: TypeInfo, extras: Extras) -> str:
=======
    def load_to_str(tp: TypeInfo, extras: V1Extras) -> str:
>>>>>>> 6493c958
        """
        Generate code to load a value into a string field.
        """

    @staticmethod
    @abstractmethod
<<<<<<< HEAD
    def load_to_int(tp: TypeInfo, extras: Extras) -> str:
=======
    def load_to_int(tp: TypeInfo, extras: V1Extras) -> str:
>>>>>>> 6493c958
        """
        Generate code to load a value into an integer field.
        """

    @staticmethod
    @abstractmethod
<<<<<<< HEAD
    def load_to_float(tp: TypeInfo, extras: Extras) -> str:
=======
    def load_to_float(tp: TypeInfo, extras: V1Extras) -> str | TypeInfo:
>>>>>>> 6493c958
        """
        Generate code to load a value into a float field.
        """

    @staticmethod
    @abstractmethod
<<<<<<< HEAD
    def load_to_bool(_: str, extras: Extras) -> str:
=======
    def load_to_bool(_: str, extras: V1Extras) -> str:
>>>>>>> 6493c958
        """
        Generate code to load a value into a boolean field.
        Adds a helper function `as_bool` to the local context.
        """

    @staticmethod
    @abstractmethod
<<<<<<< HEAD
    def load_to_bytes(tp: TypeInfo, extras: Extras) -> str:
=======
    def load_to_bytes(tp: TypeInfo, extras: V1Extras) -> str | TypeInfo:
>>>>>>> 6493c958
        """
        Generate code to load a value into a bytes field.
        """

    @staticmethod
    @abstractmethod
<<<<<<< HEAD
    def load_to_bytearray(tp: TypeInfo, extras: Extras) -> str:
=======
    def load_to_bytearray(tp: TypeInfo, extras: V1Extras) -> str | TypeInfo:
>>>>>>> 6493c958
        """
        Generate code to load a value into a bytearray field.
        """

    @staticmethod
    @abstractmethod
<<<<<<< HEAD
    def load_to_none(tp: TypeInfo, extras: Extras) -> str:
=======
    def load_to_none(tp: TypeInfo, extras: V1Extras) -> str:
>>>>>>> 6493c958
        """
        Generate code to load a value into a None.
        """

    @staticmethod
    @abstractmethod
<<<<<<< HEAD
    def load_to_literal(tp: TypeInfo, extras: Extras) -> str | TypeInfo:
=======
    def load_to_literal(tp: TypeInfo, extras: V1Extras) -> str | TypeInfo:
>>>>>>> 6493c958
        """
        Generate code to confirm a value is equivalent to one
        of the provided literals.
        """

    @classmethod
    @abstractmethod
<<<<<<< HEAD
    def load_to_union(cls, tp: TypeInfo, extras: Extras) -> str | TypeInfo:
=======
    def load_to_union(cls, tp: TypeInfo, extras: V1Extras) -> str | TypeInfo:
>>>>>>> 6493c958
        """
        Generate code to load a value into a `Union[X, Y, ...]` (one of [X, Y, ...] possible types)
        """

    @staticmethod
    @abstractmethod
<<<<<<< HEAD
    def load_to_enum(tp: TypeInfo, extras: Extras) -> str:
=======
    def load_to_enum(tp: TypeInfo, extras: V1Extras) -> str | TypeInfo:
>>>>>>> 6493c958
        """
        Generate code to load a value into an Enum field.
        """

    @staticmethod
    @abstractmethod
<<<<<<< HEAD
    def load_to_uuid(tp: TypeInfo, extras: Extras) -> str | TypeInfo:
=======
    def load_to_uuid(tp: TypeInfo, extras: V1Extras) -> str | TypeInfo:
>>>>>>> 6493c958
        """
        Generate code to load a value into a UUID field.
        """

    @staticmethod
    @abstractmethod
<<<<<<< HEAD
    def load_to_iterable(tp: TypeInfo, extras: Extras) -> str | TypeInfo:
=======
    def load_to_iterable(tp: TypeInfo, extras: V1Extras) -> str | TypeInfo:
>>>>>>> 6493c958
        """
        Generate code to load a value into an iterable field (list, set, etc.).
        """

    @staticmethod
    @abstractmethod
<<<<<<< HEAD
    def load_to_tuple(tp: TypeInfo, extras: Extras) -> str | TypeInfo:
=======
    def load_to_tuple(tp: TypeInfo, extras: V1Extras) -> str | TypeInfo:
>>>>>>> 6493c958
        """
        Generate code to load a value into a tuple field.
        """

    @classmethod
    @abstractmethod
<<<<<<< HEAD
    def load_to_named_tuple(cls, tp: TypeInfo, extras: Extras) -> str | TypeInfo:
=======
    def load_to_named_tuple(cls, tp: TypeInfo, extras: V1Extras) -> str | TypeInfo:
>>>>>>> 6493c958
        """
        Generate code to load a value into a named tuple field.
        """

    @classmethod
    @abstractmethod
<<<<<<< HEAD
    def load_to_named_tuple_untyped(cls, tp: TypeInfo, extras: Extras) -> str | TypeInfo:
=======
    def load_to_named_tuple_untyped(cls, tp: TypeInfo, extras: V1Extras) -> str | TypeInfo:
>>>>>>> 6493c958
        """
        Generate code to load a value into an untyped named tuple.
        """

    @staticmethod
    @abstractmethod
<<<<<<< HEAD
    def load_to_dict(tp: TypeInfo, extras: Extras) -> str | TypeInfo:
=======
    def load_to_dict(tp: TypeInfo, extras: V1Extras) -> str | TypeInfo:
>>>>>>> 6493c958
        """
        Generate code to load a value into a dictionary field.
        """

    @staticmethod
    @abstractmethod
<<<<<<< HEAD
    def load_to_defaultdict(tp: TypeInfo, extras: Extras) -> str | TypeInfo:
=======
    def load_to_defaultdict(tp: TypeInfo, extras: V1Extras) -> str | TypeInfo:
>>>>>>> 6493c958
        """
        Generate code to load a value into a defaultdict field.
        """

    @staticmethod
    @abstractmethod
<<<<<<< HEAD
    def load_to_typed_dict(tp: TypeInfo, extras: Extras) -> str | TypeInfo:
=======
    def load_to_typed_dict(tp: TypeInfo, extras: V1Extras) -> str | TypeInfo:
>>>>>>> 6493c958
        """
        Generate code to load a value into a typed dictionary field.
        """

    @staticmethod
    @abstractmethod
<<<<<<< HEAD
    def load_to_decimal(tp: TypeInfo, extras: Extras) -> str | TypeInfo:
=======
    def load_to_decimal(tp: TypeInfo, extras: V1Extras) -> str | TypeInfo:
>>>>>>> 6493c958
        """
        Generate code to load a value into a Decimal field.
        """

    @staticmethod
    @abstractmethod
<<<<<<< HEAD
    def load_to_datetime(tp: TypeInfo, extras: Extras) -> str | TypeInfo:
        """
        Generate code to load a value into a datetime field.
=======
    def load_to_path(tp: TypeInfo, extras: V1Extras) -> str | TypeInfo:
        """
        Generate code to load a value into a Path field.
>>>>>>> 6493c958
        """

    @staticmethod
    @abstractmethod
<<<<<<< HEAD
    def load_to_time(tp: TypeInfo, extras: Extras) -> str:
        """
        Generate code to load a value into a time field.
=======
    def load_to_date(tp: TypeInfo, extras: V1Extras) -> str | TypeInfo:
        """
        Generate code to load a value into a date field.
>>>>>>> 6493c958
        """

    @staticmethod
    @abstractmethod
<<<<<<< HEAD
    def load_to_date(tp: TypeInfo, extras: Extras) -> str | TypeInfo:
        """
        Generate code to load a value into a date field.
=======
    def load_to_datetime(tp: TypeInfo, extras: V1Extras) -> str | TypeInfo:
        """
        Generate code to load a value into a datetime field.
        """

    @staticmethod
    @abstractmethod
    def load_to_time(tp: TypeInfo, extras: V1Extras) -> str:
        """
        Generate code to load a value into a time field.
>>>>>>> 6493c958
        """

    @staticmethod
    @abstractmethod
<<<<<<< HEAD
    def load_to_timedelta(tp: TypeInfo, extras: Extras) -> str | TypeInfo:
=======
    def load_to_timedelta(tp: TypeInfo, extras: V1Extras) -> str | TypeInfo:
>>>>>>> 6493c958
        """
        Generate code to load a value into a timedelta field.
        """

    @staticmethod
<<<<<<< HEAD
    def load_to_dataclass(tp: TypeInfo, extras: Extras) -> str | TypeInfo:
=======
    def load_to_dataclass(tp: TypeInfo, extras: V1Extras) -> str | TypeInfo:
>>>>>>> 6493c958
        """
        Generate code to load a value into a `dataclass` type field.
        """

    @classmethod
    @abstractmethod
    def get_string_for_annotation(cls,
                                  tp: TypeInfo,
<<<<<<< HEAD
                                  extras: Extras) -> str | TypeInfo:
=======
                                  extras: V1Extras) -> str | TypeInfo:
>>>>>>> 6493c958
        """
        Generate code to get the parser (dispatcher) for a given annotation type.

        `base_cls` is the original class object, useful when the annotated
        type is a :class:`typing.ForwardRef` object.
<<<<<<< HEAD
        """


class AbstractDumperGenerator(ABC):

    __slots__ = ()

    @staticmethod
    @abstractmethod
    def transform_json_field(string: str) -> str:
        ...

    @staticmethod
    @abstractmethod
    def default_dump_from(tp: TypeInfo, extras: Extras) -> str:
        ...

    @staticmethod
    @abstractmethod
    def dump_after_type_check(tp: TypeInfo, extras: Extras) -> str:
        ...

    @staticmethod
    @abstractmethod
    def dump_from_str(tp: TypeInfo, extras: Extras) -> str:
        ...

    @staticmethod
    @abstractmethod
    def dump_from_int(tp: TypeInfo, extras: Extras) -> str:
        ...

    @staticmethod
    @abstractmethod
    def dump_from_float(tp: TypeInfo, extras: Extras) -> str:
        ...

    @staticmethod
    @abstractmethod
    def dump_from_bool(_: str, extras: Extras) -> str:
        ...

    @staticmethod
    @abstractmethod
    def dump_from_bytes(tp: TypeInfo, extras: Extras) -> str:
        ...

    @staticmethod
    @abstractmethod
    def dump_from_bytearray(tp: TypeInfo, extras: Extras) -> str:
        ...

    @staticmethod
    @abstractmethod
    def dump_from_none(tp: TypeInfo, extras: Extras) -> str:
        ...

    @staticmethod
    @abstractmethod
    def dump_from_literal(tp: TypeInfo, extras: Extras) -> str | TypeInfo:
        ...

    @classmethod
    @abstractmethod
    def dump_from_union(cls, tp: TypeInfo, extras: Extras) -> str | TypeInfo:
        ...

    @staticmethod
    @abstractmethod
    def dump_from_enum(tp: TypeInfo, extras: Extras) -> str:
        ...

    @staticmethod
    @abstractmethod
    def dump_from_uuid(tp: TypeInfo, extras: Extras) -> str | TypeInfo:
        ...

    @staticmethod
    @abstractmethod
    def dump_from_iterable(tp: TypeInfo, extras: Extras) -> str | TypeInfo:
        ...

    @staticmethod
    @abstractmethod
    def dump_from_tuple(tp: TypeInfo, extras: Extras) -> str | TypeInfo:
        ...

    @classmethod
    @abstractmethod
    def dump_from_named_tuple(cls, tp: TypeInfo, extras: Extras) -> str | TypeInfo:
        ...

    @classmethod
    @abstractmethod
    def dump_from_named_tuple_untyped(cls, tp: TypeInfo, extras: Extras) -> str | TypeInfo:
        ...

    @staticmethod
    @abstractmethod
    def dump_from_dict(tp: TypeInfo, extras: Extras) -> str | TypeInfo:
        ...

    @staticmethod
    @abstractmethod
    def dump_from_defaultdict(tp: TypeInfo, extras: Extras) -> str | TypeInfo:
        ...

    @staticmethod
    @abstractmethod
    def dump_from_typed_dict(tp: TypeInfo, extras: Extras) -> str | TypeInfo:
        ...

    @staticmethod
    @abstractmethod
    def dump_from_decimal(tp: TypeInfo, extras: Extras) -> str | TypeInfo:
        ...

    @staticmethod
    @abstractmethod
    def dump_from_datetime(tp: TypeInfo, extras: Extras) -> str | TypeInfo:
        ...

    @staticmethod
    @abstractmethod
    def dump_from_time(tp: TypeInfo, extras: Extras) -> str:
        ...

    @staticmethod
    @abstractmethod
    def dump_from_date(tp: TypeInfo, extras: Extras) -> str | TypeInfo:
        ...

    @staticmethod
    @abstractmethod
    def dump_from_timedelta(tp: TypeInfo, extras: Extras) -> str | TypeInfo:
        ...

    @staticmethod
    def dump_from_dataclass(tp: TypeInfo, extras: Extras) -> str | TypeInfo:
        ...

    @classmethod
    @abstractmethod
    def get_string_for_annotation(cls,
                                  tp: TypeInfo,
                                  extras: Extras) -> str | TypeInfo:
        ...
=======
        """
>>>>>>> 6493c958
<|MERGE_RESOLUTION|>--- conflicted
+++ resolved
@@ -11,12 +11,8 @@
     Text, Sequence, Iterable, Generic
 )
 
-<<<<<<< HEAD
-from .models import Extras, TypeInfo
-=======
 from .models import Extras
 from .v1.models import Extras as V1Extras, TypeInfo
->>>>>>> 6493c958
 from .type_def import (
     DefFactory, FrozenKeys, ListOfJSONObject, JSONObject, Encoder,
     M, N, T, TT, NT, E, U, DD, LSQ
@@ -448,11 +444,7 @@
 
     @staticmethod
     @abstractmethod
-<<<<<<< HEAD
-    def default_load_to(tp: TypeInfo, extras: Extras) -> str:
-=======
     def default_load_to(tp: TypeInfo, extras: V1Extras) -> str:
->>>>>>> 6493c958
         """
         Generate code for the default load function if no other types match.
         Generally, this will be a stub load method.
@@ -460,55 +452,28 @@
 
     @staticmethod
     @abstractmethod
-<<<<<<< HEAD
-    def load_after_type_check(tp: TypeInfo, extras: Extras) -> str:
-        """
-        Generate code to load an object after confirming its type.
-
-        :param tp: The type information (including annotation) of the field as a string.
-        :param extras: Additional context or dependencies for code generation.
-        :raises ParseError: If the object type is not as expected.
-        """
-
-    @staticmethod
-    @abstractmethod
-    def load_to_str(tp: TypeInfo, extras: Extras) -> str:
-=======
     def load_to_str(tp: TypeInfo, extras: V1Extras) -> str:
->>>>>>> 6493c958
         """
         Generate code to load a value into a string field.
         """
 
     @staticmethod
     @abstractmethod
-<<<<<<< HEAD
-    def load_to_int(tp: TypeInfo, extras: Extras) -> str:
-=======
     def load_to_int(tp: TypeInfo, extras: V1Extras) -> str:
->>>>>>> 6493c958
         """
         Generate code to load a value into an integer field.
         """
 
     @staticmethod
     @abstractmethod
-<<<<<<< HEAD
-    def load_to_float(tp: TypeInfo, extras: Extras) -> str:
-=======
     def load_to_float(tp: TypeInfo, extras: V1Extras) -> str | TypeInfo:
->>>>>>> 6493c958
         """
         Generate code to load a value into a float field.
         """
 
     @staticmethod
     @abstractmethod
-<<<<<<< HEAD
-    def load_to_bool(_: str, extras: Extras) -> str:
-=======
     def load_to_bool(_: str, extras: V1Extras) -> str:
->>>>>>> 6493c958
         """
         Generate code to load a value into a boolean field.
         Adds a helper function `as_bool` to the local context.
@@ -516,44 +481,28 @@
 
     @staticmethod
     @abstractmethod
-<<<<<<< HEAD
-    def load_to_bytes(tp: TypeInfo, extras: Extras) -> str:
-=======
     def load_to_bytes(tp: TypeInfo, extras: V1Extras) -> str | TypeInfo:
->>>>>>> 6493c958
         """
         Generate code to load a value into a bytes field.
         """
 
     @staticmethod
     @abstractmethod
-<<<<<<< HEAD
-    def load_to_bytearray(tp: TypeInfo, extras: Extras) -> str:
-=======
     def load_to_bytearray(tp: TypeInfo, extras: V1Extras) -> str | TypeInfo:
->>>>>>> 6493c958
         """
         Generate code to load a value into a bytearray field.
         """
 
     @staticmethod
     @abstractmethod
-<<<<<<< HEAD
-    def load_to_none(tp: TypeInfo, extras: Extras) -> str:
-=======
     def load_to_none(tp: TypeInfo, extras: V1Extras) -> str:
->>>>>>> 6493c958
         """
         Generate code to load a value into a None.
         """
 
     @staticmethod
     @abstractmethod
-<<<<<<< HEAD
-    def load_to_literal(tp: TypeInfo, extras: Extras) -> str | TypeInfo:
-=======
     def load_to_literal(tp: TypeInfo, extras: V1Extras) -> str | TypeInfo:
->>>>>>> 6493c958
         """
         Generate code to confirm a value is equivalent to one
         of the provided literals.
@@ -561,188 +510,118 @@
 
     @classmethod
     @abstractmethod
-<<<<<<< HEAD
-    def load_to_union(cls, tp: TypeInfo, extras: Extras) -> str | TypeInfo:
-=======
     def load_to_union(cls, tp: TypeInfo, extras: V1Extras) -> str | TypeInfo:
->>>>>>> 6493c958
         """
         Generate code to load a value into a `Union[X, Y, ...]` (one of [X, Y, ...] possible types)
         """
 
     @staticmethod
     @abstractmethod
-<<<<<<< HEAD
-    def load_to_enum(tp: TypeInfo, extras: Extras) -> str:
-=======
     def load_to_enum(tp: TypeInfo, extras: V1Extras) -> str | TypeInfo:
->>>>>>> 6493c958
         """
         Generate code to load a value into an Enum field.
         """
 
     @staticmethod
     @abstractmethod
-<<<<<<< HEAD
-    def load_to_uuid(tp: TypeInfo, extras: Extras) -> str | TypeInfo:
-=======
     def load_to_uuid(tp: TypeInfo, extras: V1Extras) -> str | TypeInfo:
->>>>>>> 6493c958
         """
         Generate code to load a value into a UUID field.
         """
 
     @staticmethod
     @abstractmethod
-<<<<<<< HEAD
-    def load_to_iterable(tp: TypeInfo, extras: Extras) -> str | TypeInfo:
-=======
     def load_to_iterable(tp: TypeInfo, extras: V1Extras) -> str | TypeInfo:
->>>>>>> 6493c958
         """
         Generate code to load a value into an iterable field (list, set, etc.).
         """
 
     @staticmethod
     @abstractmethod
-<<<<<<< HEAD
-    def load_to_tuple(tp: TypeInfo, extras: Extras) -> str | TypeInfo:
-=======
     def load_to_tuple(tp: TypeInfo, extras: V1Extras) -> str | TypeInfo:
->>>>>>> 6493c958
         """
         Generate code to load a value into a tuple field.
         """
 
     @classmethod
     @abstractmethod
-<<<<<<< HEAD
-    def load_to_named_tuple(cls, tp: TypeInfo, extras: Extras) -> str | TypeInfo:
-=======
     def load_to_named_tuple(cls, tp: TypeInfo, extras: V1Extras) -> str | TypeInfo:
->>>>>>> 6493c958
         """
         Generate code to load a value into a named tuple field.
         """
 
     @classmethod
     @abstractmethod
-<<<<<<< HEAD
-    def load_to_named_tuple_untyped(cls, tp: TypeInfo, extras: Extras) -> str | TypeInfo:
-=======
     def load_to_named_tuple_untyped(cls, tp: TypeInfo, extras: V1Extras) -> str | TypeInfo:
->>>>>>> 6493c958
         """
         Generate code to load a value into an untyped named tuple.
         """
 
     @staticmethod
     @abstractmethod
-<<<<<<< HEAD
-    def load_to_dict(tp: TypeInfo, extras: Extras) -> str | TypeInfo:
-=======
     def load_to_dict(tp: TypeInfo, extras: V1Extras) -> str | TypeInfo:
->>>>>>> 6493c958
         """
         Generate code to load a value into a dictionary field.
         """
 
     @staticmethod
     @abstractmethod
-<<<<<<< HEAD
-    def load_to_defaultdict(tp: TypeInfo, extras: Extras) -> str | TypeInfo:
-=======
     def load_to_defaultdict(tp: TypeInfo, extras: V1Extras) -> str | TypeInfo:
->>>>>>> 6493c958
         """
         Generate code to load a value into a defaultdict field.
         """
 
     @staticmethod
     @abstractmethod
-<<<<<<< HEAD
-    def load_to_typed_dict(tp: TypeInfo, extras: Extras) -> str | TypeInfo:
-=======
     def load_to_typed_dict(tp: TypeInfo, extras: V1Extras) -> str | TypeInfo:
->>>>>>> 6493c958
         """
         Generate code to load a value into a typed dictionary field.
         """
 
     @staticmethod
     @abstractmethod
-<<<<<<< HEAD
-    def load_to_decimal(tp: TypeInfo, extras: Extras) -> str | TypeInfo:
-=======
     def load_to_decimal(tp: TypeInfo, extras: V1Extras) -> str | TypeInfo:
->>>>>>> 6493c958
         """
         Generate code to load a value into a Decimal field.
         """
 
     @staticmethod
     @abstractmethod
-<<<<<<< HEAD
-    def load_to_datetime(tp: TypeInfo, extras: Extras) -> str | TypeInfo:
+    def load_to_path(tp: TypeInfo, extras: V1Extras) -> str | TypeInfo:
+        """
+        Generate code to load a value into a Path field.
+        """
+
+    @staticmethod
+    @abstractmethod
+    def load_to_date(tp: TypeInfo, extras: V1Extras) -> str | TypeInfo:
+        """
+        Generate code to load a value into a date field.
+        """
+
+    @staticmethod
+    @abstractmethod
+    def load_to_datetime(tp: TypeInfo, extras: V1Extras) -> str | TypeInfo:
         """
         Generate code to load a value into a datetime field.
-=======
-    def load_to_path(tp: TypeInfo, extras: V1Extras) -> str | TypeInfo:
-        """
-        Generate code to load a value into a Path field.
->>>>>>> 6493c958
-        """
-
-    @staticmethod
-    @abstractmethod
-<<<<<<< HEAD
-    def load_to_time(tp: TypeInfo, extras: Extras) -> str:
+        """
+
+    @staticmethod
+    @abstractmethod
+    def load_to_time(tp: TypeInfo, extras: V1Extras) -> str:
         """
         Generate code to load a value into a time field.
-=======
-    def load_to_date(tp: TypeInfo, extras: V1Extras) -> str | TypeInfo:
-        """
-        Generate code to load a value into a date field.
->>>>>>> 6493c958
-        """
-
-    @staticmethod
-    @abstractmethod
-<<<<<<< HEAD
-    def load_to_date(tp: TypeInfo, extras: Extras) -> str | TypeInfo:
-        """
-        Generate code to load a value into a date field.
-=======
-    def load_to_datetime(tp: TypeInfo, extras: V1Extras) -> str | TypeInfo:
-        """
-        Generate code to load a value into a datetime field.
-        """
-
-    @staticmethod
-    @abstractmethod
-    def load_to_time(tp: TypeInfo, extras: V1Extras) -> str:
-        """
-        Generate code to load a value into a time field.
->>>>>>> 6493c958
-        """
-
-    @staticmethod
-    @abstractmethod
-<<<<<<< HEAD
-    def load_to_timedelta(tp: TypeInfo, extras: Extras) -> str | TypeInfo:
-=======
+        """
+
+    @staticmethod
+    @abstractmethod
     def load_to_timedelta(tp: TypeInfo, extras: V1Extras) -> str | TypeInfo:
->>>>>>> 6493c958
         """
         Generate code to load a value into a timedelta field.
         """
 
     @staticmethod
-<<<<<<< HEAD
-    def load_to_dataclass(tp: TypeInfo, extras: Extras) -> str | TypeInfo:
-=======
     def load_to_dataclass(tp: TypeInfo, extras: V1Extras) -> str | TypeInfo:
->>>>>>> 6493c958
         """
         Generate code to load a value into a `dataclass` type field.
         """
@@ -751,164 +630,10 @@
     @abstractmethod
     def get_string_for_annotation(cls,
                                   tp: TypeInfo,
-<<<<<<< HEAD
-                                  extras: Extras) -> str | TypeInfo:
-=======
                                   extras: V1Extras) -> str | TypeInfo:
->>>>>>> 6493c958
         """
         Generate code to get the parser (dispatcher) for a given annotation type.
 
         `base_cls` is the original class object, useful when the annotated
         type is a :class:`typing.ForwardRef` object.
-<<<<<<< HEAD
-        """
-
-
-class AbstractDumperGenerator(ABC):
-
-    __slots__ = ()
-
-    @staticmethod
-    @abstractmethod
-    def transform_json_field(string: str) -> str:
-        ...
-
-    @staticmethod
-    @abstractmethod
-    def default_dump_from(tp: TypeInfo, extras: Extras) -> str:
-        ...
-
-    @staticmethod
-    @abstractmethod
-    def dump_after_type_check(tp: TypeInfo, extras: Extras) -> str:
-        ...
-
-    @staticmethod
-    @abstractmethod
-    def dump_from_str(tp: TypeInfo, extras: Extras) -> str:
-        ...
-
-    @staticmethod
-    @abstractmethod
-    def dump_from_int(tp: TypeInfo, extras: Extras) -> str:
-        ...
-
-    @staticmethod
-    @abstractmethod
-    def dump_from_float(tp: TypeInfo, extras: Extras) -> str:
-        ...
-
-    @staticmethod
-    @abstractmethod
-    def dump_from_bool(_: str, extras: Extras) -> str:
-        ...
-
-    @staticmethod
-    @abstractmethod
-    def dump_from_bytes(tp: TypeInfo, extras: Extras) -> str:
-        ...
-
-    @staticmethod
-    @abstractmethod
-    def dump_from_bytearray(tp: TypeInfo, extras: Extras) -> str:
-        ...
-
-    @staticmethod
-    @abstractmethod
-    def dump_from_none(tp: TypeInfo, extras: Extras) -> str:
-        ...
-
-    @staticmethod
-    @abstractmethod
-    def dump_from_literal(tp: TypeInfo, extras: Extras) -> str | TypeInfo:
-        ...
-
-    @classmethod
-    @abstractmethod
-    def dump_from_union(cls, tp: TypeInfo, extras: Extras) -> str | TypeInfo:
-        ...
-
-    @staticmethod
-    @abstractmethod
-    def dump_from_enum(tp: TypeInfo, extras: Extras) -> str:
-        ...
-
-    @staticmethod
-    @abstractmethod
-    def dump_from_uuid(tp: TypeInfo, extras: Extras) -> str | TypeInfo:
-        ...
-
-    @staticmethod
-    @abstractmethod
-    def dump_from_iterable(tp: TypeInfo, extras: Extras) -> str | TypeInfo:
-        ...
-
-    @staticmethod
-    @abstractmethod
-    def dump_from_tuple(tp: TypeInfo, extras: Extras) -> str | TypeInfo:
-        ...
-
-    @classmethod
-    @abstractmethod
-    def dump_from_named_tuple(cls, tp: TypeInfo, extras: Extras) -> str | TypeInfo:
-        ...
-
-    @classmethod
-    @abstractmethod
-    def dump_from_named_tuple_untyped(cls, tp: TypeInfo, extras: Extras) -> str | TypeInfo:
-        ...
-
-    @staticmethod
-    @abstractmethod
-    def dump_from_dict(tp: TypeInfo, extras: Extras) -> str | TypeInfo:
-        ...
-
-    @staticmethod
-    @abstractmethod
-    def dump_from_defaultdict(tp: TypeInfo, extras: Extras) -> str | TypeInfo:
-        ...
-
-    @staticmethod
-    @abstractmethod
-    def dump_from_typed_dict(tp: TypeInfo, extras: Extras) -> str | TypeInfo:
-        ...
-
-    @staticmethod
-    @abstractmethod
-    def dump_from_decimal(tp: TypeInfo, extras: Extras) -> str | TypeInfo:
-        ...
-
-    @staticmethod
-    @abstractmethod
-    def dump_from_datetime(tp: TypeInfo, extras: Extras) -> str | TypeInfo:
-        ...
-
-    @staticmethod
-    @abstractmethod
-    def dump_from_time(tp: TypeInfo, extras: Extras) -> str:
-        ...
-
-    @staticmethod
-    @abstractmethod
-    def dump_from_date(tp: TypeInfo, extras: Extras) -> str | TypeInfo:
-        ...
-
-    @staticmethod
-    @abstractmethod
-    def dump_from_timedelta(tp: TypeInfo, extras: Extras) -> str | TypeInfo:
-        ...
-
-    @staticmethod
-    def dump_from_dataclass(tp: TypeInfo, extras: Extras) -> str | TypeInfo:
-        ...
-
-    @classmethod
-    @abstractmethod
-    def get_string_for_annotation(cls,
-                                  tp: TypeInfo,
-                                  extras: Extras) -> str | TypeInfo:
-        ...
-=======
-        """
->>>>>>> 6493c958
+        """
from abc import ABC, abstractmethod
from dataclasses import Field, MISSING
from typing import (Any, Type, Dict, Tuple, ClassVar,
                    Optional, Union, Iterable, Callable, Collection, Sequence)

from .constants import PACKAGE_NAME
from .utils.string_conv import normalize


# added as we can't import from `type_def`, as we run into a circular import.
JSONObject = Dict[str, Any]


def type_name(obj: type) -> str:
    """Return the type or class name of an object"""
    from .utils.typing_compat import is_generic

    # for type generics like `dict[str, float]`, we want to return
    # the subscripted value as is, rather than simply accessing the
    # `__name__` property, which in this case would be `dict` instead.
    if is_generic(obj):
        return str(obj)

    return getattr(obj, '__qualname__', getattr(obj, '__name__', repr(obj)))


def show_deprecation_warning(
    fn: 'Callable | str',
    reason: str,
    fmt: str = "Deprecated function {name} ({reason})."
) -> None:
    """
    Display a deprecation warning for a given function.

    @param fn: Function which is deprecated.
    @param reason: Reason for the deprecation.
    @param fmt: Format string for the name/reason.
    """
    import warnings
    warnings.simplefilter('always', DeprecationWarning)
    warnings.warn(
        fmt.format(name=getattr(fn, '__name__', fn), reason=reason),
        category=DeprecationWarning,
        stacklevel=2,
    )


class JSONWizardError(ABC, Exception):
    """
    Base error class, for errors raised by this library.
    """

    _TEMPLATE: ClassVar[str]

    @property
    def class_name(self) -> Optional[str]:
        return self._class_name or self._default_class_name

    @class_name.setter
    def class_name(self, cls: Optional[Type]):
        # Set parent class for errors
        self.parent_cls = cls
        # Set class name
        if getattr(self, '_class_name', None) is None:
            # noinspection PyAttributeOutsideInit
            self._class_name = self.name(cls)

    @property
    def parent_cls(self) -> Optional[type]:
        return self._parent_cls

    @parent_cls.setter
    def parent_cls(self, cls: Optional[type]):
        # noinspection PyAttributeOutsideInit
        self._parent_cls = cls

    @staticmethod
    def name(obj) -> str:
        """Return the type or class name of an object"""
        # Uses short-circuiting with `or` to efficiently
        # return the first valid name.
        return (getattr(obj, '__qualname__', None)
                or getattr(obj, '__name__', None)
                or str(obj))

    @property
    @abstractmethod
    def message(self) -> str:
        """
        Format and return an error message.
        """

    def __str__(self):
        return self.message


class ParseError(JSONWizardError):
    """
    Base error when an error occurs during the JSON load process.
    """

    _TEMPLATE = ('Failure parsing field `{field}` in class `{cls}`. Expected '
                 'a type {ann_type}, got {obj_type}.\n'
                 '  value: {o!r}\n'
                 '  error: {e!s}')

    def __init__(self, base_err: Exception,
                 obj: Any,
                 ann_type: Optional[Union[Type, Iterable]],
                 _default_class: Optional[type] = None,
                 _field_name: Optional[str] = None,
                 _json_object: Any = None,
                 **kwargs):

        super().__init__()

        self.obj = obj
        self.obj_type = type(obj)
        self.ann_type = ann_type
        self.base_error = base_err
        self.kwargs = kwargs
        self._class_name = None
        self._default_class_name = self.name(_default_class) \
            if _default_class else None
        self._field_name = _field_name
        self._json_object = _json_object
        self.fields = None

    @property
    def field_name(self) -> Optional[str]:
        return self._field_name

    @field_name.setter
    def field_name(self, name: Optional[str]):
        if self._field_name is None:
            self._field_name = name

    @property
    def json_object(self):
        return self._json_object

    @json_object.setter
    def json_object(self, json_obj):
        if self._json_object is None:
            self._json_object = json_obj

    @property
    def message(self) -> str:

        ann_type = self.name(
            self.ann_type if self.ann_type is not None
            else next((f.type for f in self.fields
                       if f.name == self._field_name), None))

        msg = self._TEMPLATE.format(
            cls=self.class_name, field=self.field_name,
            e=self.base_error, o=self.obj,
            ann_type=ann_type,
            obj_type=self.name(self.obj_type))

        if self.json_object:
            from .utils.json_util import safe_dumps
            self.kwargs['json_object'] = safe_dumps(self.json_object)

        if self.kwargs:
            sep = '\n  '
            parts = sep.join(f'{k}: {v!r}' for k, v in self.kwargs.items())
            msg = f'{msg}{sep}{parts}'

        return msg


class ExtraData(JSONWizardError):
    """
    Error raised when extra keyword arguments are passed in to the constructor
    or `__init__()` method of an `EnvWizard` subclass.

    Note that this error class is raised by default, unless a value for the
    `extra` field is specified in the :class:`Meta` class.
    """

    _TEMPLATE = ('{cls}.__init__() received extra keyword arguments:\n'
                 '  extras: {extra_kwargs!r}\n'
                 '  fields: {field_names!r}\n'
                 '  resolution: specify a value for `extra` in the Meta '
                 'config for the class, to control how extra keyword '
                 'arguments are handled.')

    def __init__(self,
                 cls: Type,
                 extra_kwargs: Collection[str],
                 field_names: Collection[str]):

        super().__init__()

        self.class_name: str = type_name(cls)
        self.extra_kwargs = extra_kwargs
        self.field_names = field_names

    @property
    def message(self) -> str:
        msg = self._TEMPLATE.format(
            cls=self.class_name,
            extra_kwargs=self.extra_kwargs,
            field_names=self.field_names,
        )

        return msg


class MissingFields(JSONWizardError):
    """
    Error raised when unable to create a class instance (most likely due to
    missing arguments)
    """

    _TEMPLATE = ('`{cls}.__init__()` missing required fields.\n'
                 '  Provided: {fields!r}\n'
                 '  Missing: {missing_fields!r}\n'
                 '{expected_keys}'
                 '  Input JSON: {json_string}'
                 '{e}')

    def __init__(self, base_err: 'Exception | None',
                 obj: JSONObject,
                 cls: Type,
                 cls_fields: Tuple[Field, ...],
                 cls_kwargs: 'JSONObject | None' = None,
                 missing_fields: 'Collection[str] | None' = None,
                 missing_keys: 'Collection[str] | None' = None,
                 **kwargs):

        super().__init__()

        self.obj = obj

        if missing_fields:
            self.fields = [f.name for f in cls_fields
                           if f.name not in missing_fields
                           and f.default is MISSING
                           and f.default_factory is MISSING]
            self.missing_fields = missing_fields
        else:
            self.fields = list(cls_kwargs.keys())
            self.missing_fields = [f.name for f in cls_fields
                                   if f.name not in self.fields
                                   and f.default is MISSING
                                   and f.default_factory is MISSING]

        self.base_error = base_err
        self.missing_keys = missing_keys
        self.kwargs = kwargs
        self.class_name: str = self.name(cls)
        self.parent_cls = cls
<<<<<<< HEAD
=======
        self.all_fields = cls_fields
>>>>>>> 6493c958

    @property
    def message(self) -> str:
        from .class_helper import get_meta
        from .utils.json_util import safe_dumps

        # need to determine this, as we can't
        # directly import `class_helper.py`
        meta = get_meta(self.parent_cls)
        v1 = meta.v1

<<<<<<< HEAD
        # check if any field names match, and where the key transform could be the cause
        # see https://github.com/rnag/dataclass-wizard/issues/54 for more info

        normalized_json_keys = [normalize(key) for key in self.obj]
=======
        if isinstance(self.obj, list):
            keys = [f.name for f in self.all_fields]
            obj = dict(zip(keys, self.obj))
        else:
            obj = self.obj

        # check if any field names match, and where the key transform could be the cause
        # see https://github.com/rnag/dataclass-wizard/issues/54 for more info

        normalized_json_keys = [normalize(key) for key in obj]
>>>>>>> 6493c958
        if next((f for f in self.missing_fields if normalize(f) in normalized_json_keys), None):
            from .enums import LetterCase
            from .v1.enums import KeyCase
            from .loader_selection import get_loader

            key_transform = get_loader(self.parent_cls).transform_json_field
            if isinstance(key_transform, (LetterCase, KeyCase)):
                if key_transform.value is None:
                    key_transform = f'{key_transform.name}'
                else:
                    key_transform = f'{key_transform.value.f.__name__}()'
            elif key_transform is not None:
                key_transform = f'{getattr(key_transform, "__name__", key_transform)}()'

            self.kwargs['Key Transform'] = key_transform
            self.kwargs['Resolution'] = 'For more details, please see https://github.com/rnag/dataclass-wizard/issues/54'

        if v1:
            self.kwargs['Resolution'] = ('Ensure that all required fields are provided in the input. '
                                         'For more details, see:\n'
                                         '    https://github.com/rnag/dataclass-wizard/discussions/167')

        if self.base_error is not None:
            e = f'\n  error: {self.base_error!s}'
        else:
            e = ''

        if self.missing_keys is not None:
            expected_keys = f'  Expected Keys: {self.missing_keys!r}\n'
        else:
            expected_keys = ''

        msg = self._TEMPLATE.format(
            cls=self.class_name,
            json_string=safe_dumps(self.obj),
            e=e,
            fields=self.fields,
            expected_keys=expected_keys,
            missing_fields=self.missing_fields)

        if self.kwargs:
            sep = '\n  '
            parts = sep.join(f'{k}: {v}' for k, v in self.kwargs.items())
            msg = f'{msg}{sep}{parts}'

        return msg


class UnknownKeysError(JSONWizardError):
    """
    Error raised when unknown JSON key(s) are
    encountered in the JSON load process.

    Note that this error class is only raised when the
    `raise_on_unknown_json_key` flag is enabled in
    the :class:`Meta` class.
    """

    _TEMPLATE = ('One or more JSON keys are not mapped to the dataclass schema for class `{cls}`.\n'
                 '  Unknown key{s}: {unknown_keys!r}\n'
                 '  Dataclass fields: {fields!r}\n'
                 '  Input JSON object: {json_string}')

    def __init__(self,
                 unknown_keys: 'list[str] | str',
                 obj: JSONObject,
                 cls: Type,
                 cls_fields: Tuple[Field, ...], **kwargs):
        super().__init__()

        self.unknown_keys = unknown_keys
        self.obj = obj
        self.fields = [f.name for f in cls_fields]
        self.kwargs = kwargs
        self.class_name: str = self.name(cls)

    @property
    def json_key(self):
        show_deprecation_warning(
            UnknownKeysError.json_key.fget,
            'use `unknown_keys` instead',
        )
        return self.unknown_keys

    @property
    def message(self) -> str:
        from .utils.json_util import safe_dumps
        if not isinstance(self.unknown_keys, str) and len(self.unknown_keys) > 1:
            s = 's'
        else:
            s = ''

        msg = self._TEMPLATE.format(
            cls=self.class_name,
            s=s,
            json_string=safe_dumps(self.obj),
            fields=self.fields,
            unknown_keys=self.unknown_keys)

        if self.kwargs:
            sep = '\n  '
            parts = sep.join(f'{k}: {v!r}' for k, v in self.kwargs.items())
            msg = f'{msg}{sep}{parts}'

        return msg


# Alias for backwards-compatibility.
UnknownJSONKey = UnknownKeysError


class MissingData(ParseError):
    """
    Error raised when unable to create a class instance, as the JSON object
    is None.
    """

    _TEMPLATE = ('Failure loading class `{cls}`. '
                 'Missing value for field (expected a dict, got None)\n'
                 '  dataclass field: {field!r}\n'
                 '  resolution: annotate the field as '
                 '`Optional[{nested_cls}]` or `{nested_cls} | None`')

    def __init__(self, nested_cls: Type, **kwargs):
        super().__init__(self, None, nested_cls, **kwargs)
        self.nested_class_name: str = self.name(nested_cls)

        # self.nested_class_name: str = type_name(nested_cls)

    @property
    def message(self) -> str:
        from .utils.json_util import safe_dumps

        msg = self._TEMPLATE.format(
            cls=self.class_name,
            nested_cls=self.nested_class_name,
            json_string=safe_dumps(self.obj),
            field=self.field_name,
            o=self.obj,
        )

        if self.kwargs:
            sep = '\n  '
            parts = sep.join(f'{k}: {v!r}' for k, v in self.kwargs.items())
            msg = f'{msg}{sep}{parts}'

        return msg


class RecursiveClassError(JSONWizardError):
    """
    Error raised when we encounter a `RecursionError` due to cyclic
    or self-referential dataclasses.
    """

    _TEMPLATE = ('Failure parsing class `{cls}`. '
                 'Consider updating the Meta config to enable '
                 'the `recursive_classes` flag.\n\n'
                f'Example with `{PACKAGE_NAME}.LoadMeta`:\n'
                 ' >>> LoadMeta(recursive_classes=True).bind_to({cls})\n\n'
                 'For more info, please see:\n'
                 '  https://github.com/rnag/dataclass-wizard/issues/62')

    def __init__(self, cls: Type):
        super().__init__()

        self.class_name: str = self.name(cls)

    @property
    def message(self) -> str:
        return self._TEMPLATE.format(cls=self.class_name)


class InvalidConditionError(JSONWizardError):
    """
    Error raised when a condition is not wrapped in ``SkipIf``.
    """

    _TEMPLATE = ('Failure parsing annotations for class `{cls}`. '
                 'Field has an invalid condition.\n'
                 '  dataclass field: {field!r}\n'
                 '  resolution: Wrap conditions inside SkipIf().`')

    def __init__(self, cls: Type, field_name: str):
        super().__init__()

        self.class_name: str = self.name(cls)
        self.field_name: str = field_name

    @property
    def message(self) -> str:
        return self._TEMPLATE.format(cls=self.class_name,
                                     field=self.field_name)


class MissingVars(JSONWizardError):
    """
    Error raised when unable to create an instance of a EnvWizard subclass
    (most likely due to missing environment variables in the Environment)

    """
    _TEMPLATE = ('\n`{cls}` has {prefix} missing in the environment:\n'
                 '{fields}\n\n'
                 '**Resolution options**\n\n'
                 '1. Set a default value for the field:\n\n'
                 '{def_resolution}'
                 '\n\n'
                 '2. Provide the value during initialization:\n\n'
                 '    {init_resolution}')

    def __init__(self,
                 cls: Type,
                 missing_vars: Sequence[Tuple[str, 'str | None', str, Any]]):

        super().__init__()

        indent = ' ' * 4

        #   - `name` (mapped to `CUSTOM_A_NAME`)
        self.class_name: str = type_name(cls)
        self.fields = '\n'.join([f'{indent}- {f[0]} -> {f[1]}' for f in missing_vars])
        self.def_resolution = '\n'.join([f'{indent}class {self.class_name}:'] +
                                        [f'{indent * 2}{f}: {typ} = {default!r}'
                                         for (f, _, typ, default) in missing_vars])

        init_vars = ', '.join([f'{f}={default!r}' for (f, _, typ, default) in missing_vars])
        self.init_resolution = f'instance = {self.class_name}({init_vars})'

        num_fields = len(missing_vars)
        self.prefix = f'{len(missing_vars)} required field{"s" if num_fields > 1 else ""}'

    @property
    def message(self) -> str:
        msg = self._TEMPLATE.format(
            cls=self.class_name,
            prefix=self.prefix,
            fields=self.fields,
            def_resolution=self.def_resolution,
            init_resolution=self.init_resolution,
        )

        return msg<|MERGE_RESOLUTION|>--- conflicted
+++ resolved
@@ -252,10 +252,7 @@
         self.kwargs = kwargs
         self.class_name: str = self.name(cls)
         self.parent_cls = cls
-<<<<<<< HEAD
-=======
         self.all_fields = cls_fields
->>>>>>> 6493c958
 
     @property
     def message(self) -> str:
@@ -267,12 +264,6 @@
         meta = get_meta(self.parent_cls)
         v1 = meta.v1
 
-<<<<<<< HEAD
-        # check if any field names match, and where the key transform could be the cause
-        # see https://github.com/rnag/dataclass-wizard/issues/54 for more info
-
-        normalized_json_keys = [normalize(key) for key in self.obj]
-=======
         if isinstance(self.obj, list):
             keys = [f.name for f in self.all_fields]
             obj = dict(zip(keys, self.obj))
@@ -283,7 +274,6 @@
         # see https://github.com/rnag/dataclass-wizard/issues/54 for more info
 
         normalized_json_keys = [normalize(key) for key in obj]
->>>>>>> 6493c958
         if next((f for f in self.missing_fields if normalize(f) in normalized_json_keys), None):
             from .enums import LetterCase
             from .v1.enums import KeyCase

--- conflicted
+++ resolved
@@ -1,11 +1,7 @@
 from abc import ABC, abstractmethod
 from dataclasses import Field, MISSING
 from typing import (Any, Type, Dict, Tuple, ClassVar,
-<<<<<<< HEAD
-                    Optional, Union, Iterable, Sequence, Collection)
-=======
-                    Optional, Union, Iterable, Callable)
->>>>>>> a8f6a70d
+                    Optional, Union, Iterable, Callable, Collection, Sequence)
 
 from .helpers import type_name
 from .utils.string_conv import normalize
@@ -89,7 +85,7 @@
         self.base_error = base_err
         self.kwargs = kwargs
         self._class_name = None
-        self._default_class_name = type_name(_default_class) \
+        self._default_class_name = self.name(_default_class) \
             if _default_class else None
         self._field_name = _field_name
         self._json_object = _json_object
@@ -102,7 +98,7 @@
     @class_name.setter
     def class_name(self, cls: Optional[Type]):
         if self._class_name is None:
-            self._class_name = type_name(cls)
+            self._class_name = self.name(cls)
 
     @property
     def field_name(self) -> Optional[str]:
@@ -133,20 +129,13 @@
         msg = self._TEMPLATE.format(
             cls=self.class_name, field=self.field_name,
             e=self.base_error, o=self.obj,
-<<<<<<< HEAD
-            ann_type=type_name(self.ann_type),
-            obj_type=type_name(self.obj_type))
+            ann_type=ann_type,
+            obj_type=self.name(self.obj_type))
 
         if self.json_object:
+            self.kwargs['json_object'] = json.dumps(self.json_object, default=str)
             from .utils.json_util import safe_dumps
             self.kwargs['json_object'] = safe_dumps(self.json_object)
-=======
-            ann_type=ann_type,
-            obj_type=self.name(self.obj_type))
-
-        if self.json_object:
-            self.kwargs['json_object'] = json.dumps(self.json_object, default=str)
->>>>>>> a8f6a70d
 
         if self.kwargs:
             sep = '\n  '
@@ -240,11 +229,7 @@
 
         self.base_error = base_err
         self.kwargs = kwargs
-<<<<<<< HEAD
-        self.class_name: str = type_name(cls)
-=======
         self.class_name: str = self.name(cls)
->>>>>>> a8f6a70d
 
     @property
     def message(self) -> str:
@@ -252,11 +237,7 @@
 
         msg = self._TEMPLATE.format(
             cls=self.class_name,
-<<<<<<< HEAD
             json_string=safe_dumps(self.obj),
-=======
-            json_string=json.dumps(self.obj, default=str),
->>>>>>> a8f6a70d
             e=self.base_error,
             fields=self.fields,
             missing_fields=self.missing_fields)
@@ -294,11 +275,9 @@
         self.obj = obj
         self.fields = [f.name for f in cls_fields]
         self.kwargs = kwargs
-<<<<<<< HEAD
-        self.class_name: str = type_name(cls)
-=======
         self.class_name: str = self.name(cls)
->>>>>>> a8f6a70d
+
+        # self.class_name: str = type_name(cls)
 
     @property
     def message(self) -> str:
@@ -306,11 +285,8 @@
 
         msg = self._TEMPLATE.format(
             cls=self.class_name,
-<<<<<<< HEAD
+            # json_string=json.dumps(self.obj, default=str),
             json_string=safe_dumps(self.obj),
-=======
-            json_string=json.dumps(self.obj, default=str),
->>>>>>> a8f6a70d
             fields=self.fields,
             json_key=self.json_key)
 
@@ -336,11 +312,9 @@
 
     def __init__(self, nested_cls: Type, **kwargs):
         super().__init__(self, None, nested_cls, **kwargs)
-<<<<<<< HEAD
-        self.nested_class_name: str = type_name(nested_cls)
-=======
         self.nested_class_name: str = self.name(nested_cls)
->>>>>>> a8f6a70d
+
+        # self.nested_class_name: str = type_name(nested_cls)
 
     @property
     def message(self) -> str:
@@ -349,11 +323,8 @@
         msg = self._TEMPLATE.format(
             cls=self.class_name,
             nested_cls=self.nested_class_name,
-<<<<<<< HEAD
+            # json_string=json.dumps(self.obj, default=str),
             json_string=safe_dumps(self.obj),
-=======
-            json_string=json.dumps(self.obj, default=str),
->>>>>>> a8f6a70d
             field=self.field_name,
             o=self.obj,
         )
@@ -366,7 +337,52 @@
         return msg
 
 
-<<<<<<< HEAD
+class RecursiveClassError(JSONWizardError):
+    """
+    Error raised when we encounter a `RecursionError` due to cyclic
+    or self-referential dataclasses.
+    """
+
+    _TEMPLATE = ('Failure parsing class `{cls}`. '
+                 'Consider updating the Meta config to enable '
+                 'the `recursive_classes` flag.\n\n'
+                 'Example with `dataclass_wizard.LoadMeta`:\n'
+                 ' >>> LoadMeta(recursive_classes=True).bind_to({cls})\n\n'
+                 'For more info, please see:\n'
+                 '  https://github.com/rnag/dataclass-wizard/issues/62')
+
+    def __init__(self, cls: Type):
+        super().__init__()
+
+        self.class_name: str = self.name(cls)
+
+    @property
+    def message(self) -> str:
+        return self._TEMPLATE.format(cls=self.class_name)
+
+
+class InvalidConditionError(JSONWizardError):
+    """
+    Error raised when a condition is not wrapped in ``SkipIf``.
+    """
+
+    _TEMPLATE = ('Failure parsing annotations for class `{cls}`. '
+                 'Field has an invalid condition.\n'
+                 '  dataclass field: {field!r}\n'
+                 '  resolution: Wrap conditions inside SkipIf().`')
+
+    def __init__(self, cls: Type, field_name: str):
+        super().__init__()
+
+        self.class_name: str = self.name(cls)
+        self.field_name: str = field_name
+
+    @property
+    def message(self) -> str:
+        return self._TEMPLATE.format(cls=self.class_name,
+                                     field=self.field_name)
+
+
 class MissingVars(JSONWizardError):
     """
     Error raised when unable to create an instance of a EnvWizard subclass
@@ -414,50 +430,4 @@
             init_resolution=self.init_resolution,
         )
 
-        return msg
-=======
-class RecursiveClassError(JSONWizardError):
-    """
-    Error raised when we encounter a `RecursionError` due to cyclic
-    or self-referential dataclasses.
-    """
-
-    _TEMPLATE = ('Failure parsing class `{cls}`. '
-                 'Consider updating the Meta config to enable '
-                 'the `recursive_classes` flag.\n\n'
-                 'Example with `dataclass_wizard.LoadMeta`:\n'
-                 ' >>> LoadMeta(recursive_classes=True).bind_to({cls})\n\n'
-                 'For more info, please see:\n'
-                 '  https://github.com/rnag/dataclass-wizard/issues/62')
-
-    def __init__(self, cls: Type):
-        super().__init__()
-
-        self.class_name: str = self.name(cls)
-
-    @property
-    def message(self) -> str:
-        return self._TEMPLATE.format(cls=self.class_name)
-
-
-class InvalidConditionError(JSONWizardError):
-    """
-    Error raised when a condition is not wrapped in ``SkipIf``.
-    """
-
-    _TEMPLATE = ('Failure parsing annotations for class `{cls}`. '
-                 'Field has an invalid condition.\n'
-                 '  dataclass field: {field!r}\n'
-                 '  resolution: Wrap conditions inside SkipIf().`')
-
-    def __init__(self, cls: Type, field_name: str):
-        super().__init__()
-
-        self.class_name: str = self.name(cls)
-        self.field_name: str = field_name
-
-    @property
-    def message(self) -> str:
-        return self._TEMPLATE.format(cls=self.class_name,
-                                     field=self.field_name)
->>>>>>> a8f6a70d
+        return msg
--- conflicted
+++ resolved
@@ -219,16 +219,6 @@
     """
     [ RESULTS ON MAC OS X ]
 
-<<<<<<< HEAD
-    benchmarks.complex.complex - [INFO] dataclass-wizard     0.373847
-    benchmarks.complex.complex - [INFO] dataclass-factory    0.777164
-    benchmarks.complex.complex - [INFO] dataclasses-json     28.177022
-    benchmarks.complex.complex - [INFO] dacite               6.619898
-    benchmarks.complex.complex - [INFO] mashumaro            0.351623
-    benchmarks.complex.complex - [INFO] pydantic             0.563395
-    benchmarks.complex.complex - [INFO] jsons                30.564242
-    benchmarks.complex.complex - [INFO] jsons (strict)       35.122489
-=======
     benchmarks.complex.complex - [INFO] dataclass-wizard     0.325364
     benchmarks.complex.complex - [INFO] dataclass-factory    0.773195
     benchmarks.complex.complex - [INFO] dataclasses-json     28.435088
@@ -237,7 +227,6 @@
     benchmarks.complex.complex - [INFO] pydantic             0.547749
     benchmarks.complex.complex - [INFO] jsons                29.978993
     benchmarks.complex.complex - [INFO] jsons (strict)       34.052532
->>>>>>> 6493c958
     """
     g = globals().copy()
     g.update(locals())

--- conflicted
+++ resolved
@@ -16,14 +16,6 @@
     'typing-extensions>=4; python_version == "3.9" or python_version == "3.10"',
 ]
 
-<<<<<<< HEAD
-test_requirements = [
-    'pytest~=7.0.1',
-    'pytest-mock~=3.6.1',
-    'pytest-cov~=2.12.1',
-    'pytest-runner~=5.3.1'
-]
-=======
 if (requires_dev_file := here / 'requirements-dev.txt').exists():
     with requires_dev_file.open() as requires_dev_txt:
         dev_requires = [str(req) for req in parse_requirements(requires_dev_txt)]
@@ -41,7 +33,12 @@
         test_requirements = [str(req) for req in parse_requirements(requires_test_txt)]
 else:   # Running on CI
     test_requirements = []
->>>>>>> a8f6a70d
+test_requirements = [
+    'pytest~=7.0.1',
+    'pytest-mock~=3.6.1',
+    'pytest-cov~=2.12.1',
+    'pytest-runner~=5.3.1'
+]
 
 extras_require = {
     'dotenv': ['python-dotenv>=0.19.0'],
@@ -109,9 +106,6 @@
     ],
     test_suite='tests',
     tests_require=test_requirements,
-<<<<<<< HEAD
-    extras_require=extras_require,
-=======
     extras_require={
         'timedelta': ['pytimeparse>=1.1.7'],
         'toml': [
@@ -122,6 +116,5 @@
         'yaml': ['PyYAML>=6,<7'],
         'dev': dev_requires + doc_requires + test_requirements,
     },
->>>>>>> a8f6a70d
     zip_safe=False
 )